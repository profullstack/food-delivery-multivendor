/*****************************
 * environment.js
 * path: '/environment.js' (root of your project)
 ******************************/

import * as Updates from 'expo-updates'
import { useContext } from 'react'
import Configuration from './src/ui/context/configuration'

const getEnvVars = (env = Updates.channel) => {
  const configuration = useContext(Configuration.Context)

  if (env === 'production' || env === 'staging') {
    return {
      GRAPHQL_URL: 'https://enatega-multivendor.up.railway.app/graphql',
      WS_GRAPHQL_URL: 'wss://enatega-multivendor.up.railway.app/graphql',
      SENTRY_DSN:
        configuration.restaurantAppSentryUrl ??
        'https://91b55f514a2c4708845789d6e79abf10@o1103026.ingest.sentry.io/6131933'
    }
  }
  return {
    // GRAPHQL_URL: 'http://10.97.0.172:8001/graphql',
    // WS_GRAPHQL_URL: 'ws://10.97.0.172:8001/graphql',

<<<<<<< HEAD
     GRAPHQL_URL: 'https://enatega-multivendor.up.railway.app/graphql',
     WS_GRAPHQL_URL: 'wss://enatega-multivendor.up.railway.app/graphql',
=======
    GRAPHQL_URL: 'https://enatega-multivendor.up.railway.app/graphql',
    WS_GRAPHQL_URL: 'wss://enatega-multivendor.up.railway.app/graphql',
>>>>>>> 7424610e
    SENTRY_DSN:
      configuration.restaurantAppSentryUrl ??
      'https://91b55f514a2c4708845789d6e79abf10@o1103026.ingest.sentry.io/6131933'
  }
}

export default getEnvVars<|MERGE_RESOLUTION|>--- conflicted
+++ resolved
@@ -23,13 +23,8 @@
     // GRAPHQL_URL: 'http://10.97.0.172:8001/graphql',
     // WS_GRAPHQL_URL: 'ws://10.97.0.172:8001/graphql',
 
-<<<<<<< HEAD
-     GRAPHQL_URL: 'https://enatega-multivendor.up.railway.app/graphql',
-     WS_GRAPHQL_URL: 'wss://enatega-multivendor.up.railway.app/graphql',
-=======
     GRAPHQL_URL: 'https://enatega-multivendor.up.railway.app/graphql',
     WS_GRAPHQL_URL: 'wss://enatega-multivendor.up.railway.app/graphql',
->>>>>>> 7424610e
     SENTRY_DSN:
       configuration.restaurantAppSentryUrl ??
       'https://91b55f514a2c4708845789d6e79abf10@o1103026.ingest.sentry.io/6131933'
