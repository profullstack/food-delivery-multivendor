import React, { useContext } from 'react'
import { View, Text } from 'react-native'
import { TextDefault } from '..'
import styles from './styles'
import { colors } from '../../utilities'
import { Configuration } from '../../ui/context'
import { useTranslation } from 'react-i18next'

export default function OrderDetails({ orderData }) {
  const { orderId, user, deliveryAddress } = orderData
  const { t } = useTranslation()
  return (
    <View style={{ flex: 1 }}>
      <View style={styles.cardContainer}>
        <View style={styles.row}>
          <Text style={styles.heading}>{t('orderNo')}.</Text>
          <Text style={styles.text} selectable>
            {orderId}
          </Text>
        </View>
        <View style={styles.row}>
          <Text style={styles.heading}>{t('email')}</Text>
          <Text style={styles.text} selectable>
            {user.email}
          </Text>
        </View>
        <View style={styles.row}>
          <Text style={styles.heading}>{t('contact')}</Text>
          <Text style={styles.text} selectable>
            {user.phone}
          </Text>
        </View>
        <View style={styles.row}>
          <Text style={styles.heading}>{t('address')}</Text>
          <Text style={styles.text} selectable>
            {deliveryAddress.deliveryAddress}
          </Text>
        </View>
      </View>
      <OrderItems orderData={orderData} />
    </View>
  )
}
function OrderItems({ orderData }) {
<<<<<<< HEAD

  // console.log("orderData=>>", JSON.stringify(orderData, null, 2));
  
=======
  // // console.log("OrderData",orderData)
>>>>>>> 02b3a0e5
  const { t } = useTranslation()
  const {
    instructions,
    items,
    orderAmount,
    tipping,
    deliveryCharges,
    taxationAmount
  } = orderData
  // console.log("instructions",instructions)
  const configuration = useContext(Configuration.Context)
  let subTotal = 0
  return (
    <View>
        {instructions && instructions.trim() !== "" && (
        <View style={[styles.cardContainer, { marginTop: 30}]}>
            <View style={styles.itemRowBar} >
              <TextDefault
                H5
                bold>
                 Special Order Instructions
                </TextDefault>
            </View>
          
        <View style={styles.itemRow}>
          <TextDefault
           H6
           textColor={colors.fontSecondColor}
           bold
           style={styles.itemHeading}>
           {instructions}
         </TextDefault>
       </View>
    
   </View>
         )}
    <View style={[styles.cardContainer, { marginTop: 30, marginBottom: 45 }]}>
      {items &&
        items.map((item, index) => {
          subTotal = subTotal + item.variation.price
          return (
            <View style={styles.itemRowBar} key={index}>
              <TextDefault
                H5
                textColor={colors.fontSecondColor}
                bold>{`${item.quantity}x ${item.title}`}</TextDefault>
              <TextDefault
                bold>{`${configuration.currencySymbol}${item.variation.price}`}</TextDefault>
              {item.addons &&
                item.addons.map((addon, index) => {
                  ;<TextDefault
                    H6>{`${configuration.currencySymbol}${addon.price}`}</TextDefault>
                })}
            </View>
          )
        })}
      <View style={styles.itemRow}>
        <TextDefault
          H6
          textColor={colors.fontSecondColor}
          bold
          style={styles.itemHeading}>
          {t('subT')}
        </TextDefault>
        <TextDefault bold style={styles.itemText}>
          {`${configuration.currencySymbol}${subTotal.toFixed(2)}`}
        </TextDefault>
      </View>
      <View style={styles.itemRow}>
        <TextDefault
          H6
          textColor={colors.fontSecondColor}
          bold
          style={styles.itemHeading}>
          {t('tip')}
        </TextDefault>
        <TextDefault bold style={styles.itemText}>
          {`${configuration.currencySymbol}${tipping}`}
        </TextDefault>
      </View>
      <View style={styles.itemRow}>
        <TextDefault
          H6
          textColor={colors.fontSecondColor}
          bold
          style={styles.itemHeading}>
          {t('taxCharges')}
        </TextDefault>
        <TextDefault bold style={styles.itemText}>
          {`${configuration.currencySymbol}${taxationAmount}`}
        </TextDefault>
      </View>
      <View style={styles.itemRow}>
        <TextDefault
          H6
          textColor={colors.fontSecondColor}
          bold
          style={styles.itemHeading}>
          {t('deliveryCharges')}
        </TextDefault>
        <TextDefault bold style={styles.itemText}>
          {`${configuration.currencySymbol}${deliveryCharges}`}
        </TextDefault>
      </View>

      <View style={[styles.itemRow, { marginTop: 30 }]}>
        <TextDefault
          H6
          textColor={colors.fontSecondColor}
          bold
          style={styles.itemHeading}>
          {t('total')}
        </TextDefault>
        <TextDefault bold style={styles.itemText}>
          {`${configuration.currencySymbol}${orderAmount}`}
        </TextDefault>
      </View>
    </View>
    </View>
  )
}<|MERGE_RESOLUTION|>--- conflicted
+++ resolved
@@ -42,13 +42,7 @@
   )
 }
 function OrderItems({ orderData }) {
-<<<<<<< HEAD
 
-  // console.log("orderData=>>", JSON.stringify(orderData, null, 2));
-  
-=======
-  // // console.log("OrderData",orderData)
->>>>>>> 02b3a0e5
   const { t } = useTranslation()
   const {
     instructions,
