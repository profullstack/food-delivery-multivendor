import i18next from "i18next";
import { initReactI18next } from "react-i18next";
<<<<<<< HEAD
=======
import * as Localization from 'expo-localization'
import { Platform } from 'react-native'
>>>>>>> 793ae843
import { en } from './languages/en'
import { de } from './languages/de'
import { fr } from './languages/fr'
import { km } from './languages/km'
import { zh } from './languages/zh'
import { ar } from './languages/ar'
import AsyncStorage from '@react-native-async-storage/async-storage'
export const languageResources = {
  en: { translation: en },
  zh: { translation: zh },
  de: { translation: de },
  fr: { translation: fr },
  km: { translation: km },
  ar: { translation: ar }
}

const getStoredLanguage = async () => {
  const lng = await AsyncStorage.getItem('enatega-language');
  console.log(lng)
  i18next.use(initReactI18next).init({
    compatibilityJSON: 'v3',
    lng: lng,
    fallbackLng: 'en',
    resources: languageResources,
  });
}
if (Platform.OS === 'android') {
  getStoredLanguage()
}
if (Platform.OS === 'ios') {
  i18next.locale = Localization.locale
  i18next.use(initReactI18next).init({
    compatibilityJSON: 'v3',
    lng: i18next.locale,
    fallbackLng: 'en',
    resources: languageResources,
  });
  console.log("language:", Localization.locale)
  i18next.changeLanguage(i18next.locale)
}

<<<<<<< HEAD
export default i18next;
=======
export default i18next;
>>>>>>> 793ae843
<|MERGE_RESOLUTION|>--- conflicted
+++ resolved
@@ -1,10 +1,7 @@
 import i18next from "i18next";
 import { initReactI18next } from "react-i18next";
-<<<<<<< HEAD
-=======
 import * as Localization from 'expo-localization'
 import { Platform } from 'react-native'
->>>>>>> 793ae843
 import { en } from './languages/en'
 import { de } from './languages/de'
 import { fr } from './languages/fr'
@@ -46,8 +43,4 @@
   i18next.changeLanguage(i18next.locale)
 }
 
-<<<<<<< HEAD
-export default i18next;
-=======
-export default i18next;
->>>>>>> 793ae843
+export default i18next;