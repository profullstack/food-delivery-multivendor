import { useContext } from 'react'
import ConfigurationContext from '../context/Configuration'

const ConfigurableValues = () => {
  const configuration = useContext(ConfigurationContext)
<<<<<<< HEAD
  // const SERVER_URL = 'https://enatega-multivendor-api-production.up.railway.app'
  // const WS_SERVER_URL = 'wss://enatega-multivendor-api-production.up.railway.app'
  const SERVER_URL = 'http://192.168.0.101:8001'
  const WS_SERVER_URL = 'ws://192.168.0.101:8001'
=======
  const SERVER_URL = 'https://enatega-multivendor.up.railway.app'
  const WS_SERVER_URL = 'wss://enatega-multivendor.up.railway.app'
  // const SERVER_URL = 'http://192.168.0.110:8001'
  // const WS_SERVER_URL = 'ws://192.168.0.110:8001'
>>>>>>> 5487883e
  const GOOGLE_MAPS_KEY = configuration.googleApiKey
  const FIREBASE_KEY = configuration.firebaseKey
  const APP_ID = configuration.appId
  const AUTH_DOMAIN = configuration.authDomain
  const STORAGE_BUCKET = configuration.storageBucket
  const MSG_SENDER_ID = configuration.msgSenderId
  const MEASUREMENT_ID = configuration.measurementId
  const PROJECT_ID = configuration.projectId
  const SENTRY_DSN = configuration.dashboardSentryUrl
  const CLOUDINARY_UPLOAD_URL = configuration.cloudinaryUploadUrl
  const CLOUDINARY_FOOD = configuration.cloudinaryApiKey
  const VAPID_KEY = configuration.vapidKey
  const PAID_VERSION = configuration.isPaidVersion

  return {
    GOOGLE_MAPS_KEY,
    FIREBASE_KEY,
    APP_ID,
    AUTH_DOMAIN,
    STORAGE_BUCKET,
    MSG_SENDER_ID,
    MEASUREMENT_ID,
    PROJECT_ID,
    SERVER_URL,
    WS_SERVER_URL,
    SENTRY_DSN,
    CLOUDINARY_UPLOAD_URL,
    CLOUDINARY_FOOD,
    VAPID_KEY,
    PAID_VERSION
  }
}

export default ConfigurableValues<|MERGE_RESOLUTION|>--- conflicted
+++ resolved
@@ -3,17 +3,10 @@
 
 const ConfigurableValues = () => {
   const configuration = useContext(ConfigurationContext)
-<<<<<<< HEAD
   // const SERVER_URL = 'https://enatega-multivendor-api-production.up.railway.app'
   // const WS_SERVER_URL = 'wss://enatega-multivendor-api-production.up.railway.app'
   const SERVER_URL = 'http://192.168.0.101:8001'
   const WS_SERVER_URL = 'ws://192.168.0.101:8001'
-=======
-  const SERVER_URL = 'https://enatega-multivendor.up.railway.app'
-  const WS_SERVER_URL = 'wss://enatega-multivendor.up.railway.app'
-  // const SERVER_URL = 'http://192.168.0.110:8001'
-  // const WS_SERVER_URL = 'ws://192.168.0.110:8001'
->>>>>>> 5487883e
   const GOOGLE_MAPS_KEY = configuration.googleApiKey
   const FIREBASE_KEY = configuration.firebaseKey
   const APP_ID = configuration.appId
