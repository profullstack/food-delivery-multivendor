--- conflicted
+++ resolved
@@ -2,10 +2,7 @@
 import { StyleSheet } from 'react-native'
 import { theme } from '../../utils/themeColors'
 import { alignment } from '../../utils/alignment'
-<<<<<<< HEAD
-=======
 
->>>>>>> b04c6d1a
 const styles = (props = null) =>
   StyleSheet.create({
     scrollViewStyle: {
@@ -14,19 +11,12 @@
       justifyContent: 'space-between'
     },
     mainContainer: {
-<<<<<<< HEAD
       backgroundColor: props !== null ? props.radioOuterColor : 'transparent',
       paddingBottom: scale(8),
       borderRadius: scale(15),
       ...alignment.PLmedium,
       ...alignment.PRmedium,
       ...alignment.PTsmall
-=======
-      backgroundColor: props !== null ? props.gray100 : 'transparent',
-      ...alignment.Mmedium,
-      paddingBottom: scale(8),
-      borderRadius: scale(10)
->>>>>>> b04c6d1a
     },
     buttonContainer: {
       width: '100%'
@@ -35,17 +25,10 @@
       margin: scale(10),
       paddingHorizontal: scale(50),
       paddingVertical: scale(15),
-<<<<<<< HEAD
       backgroundColor: props !== null ? props.main : '#6FCF97',
       justifyContent: 'center',
       alignItems: 'center',
       borderRadius: scale(40)
-=======
-      backgroundColor: props !== null ? props.newheaderColor : '#90E36D',
-      justifyContent: 'center',
-      alignItems: 'center',
-      borderRadius: scale(50)
->>>>>>> b04c6d1a
     },
     backButton: {
       backgroundColor: theme.Pink.white,
