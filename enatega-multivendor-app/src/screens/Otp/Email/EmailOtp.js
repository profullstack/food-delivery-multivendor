--- conflicted
+++ resolved
@@ -10,11 +10,8 @@
 import useEmailOtp from './useEmailOtp'
 import { useTranslation } from 'react-i18next'
 import { SimpleLineIcons } from '@expo/vector-icons'
-<<<<<<< HEAD
 import { useRoute } from '@react-navigation/native'
 import { scale } from '../../../utils/scaling'
-=======
->>>>>>> 92dcf3f4
 
 function EmailOtp(props) {
   const {
@@ -29,13 +26,10 @@
     currentTheme,
     themeContext
   } = useEmailOtp()
-<<<<<<< HEAD
 
   const route = useRoute()
   const userData = route.params?.user
 
-=======
->>>>>>> 92dcf3f4
   const { t } = useTranslation()
   useLayoutEffect(() => {
     props.navigation.setOptions(
@@ -59,32 +53,19 @@
       <View style={styles(currentTheme).mainContainer}>
         <View style={styles().subContainer}>
           <View style={styles().logoContainer}>
-<<<<<<< HEAD
-            {/* <Image
-              source={require('../../../../assets/login-icon.png')}
-              style={styles().logoContainer}
-            /> */}
             <SimpleLineIcons name="envelope" size={30} color="black" />
-=======
-            <SimpleLineIcons name="screen-smartphone" size={48} color="black" />
->>>>>>> 92dcf3f4
           </View>
           <View>
             <TextDefault
               H3
               bolder
-<<<<<<< HEAD
               textColor={currentTheme.fontfourthColor}
-=======
-              textColor={currentTheme.black}
->>>>>>> 92dcf3f4
               style={{
                 ...alignment.MTlarge,
                 ...alignment.MBmedium
               }}>
               {t('verifyEmail')}
             </TextDefault>
-<<<<<<< HEAD
             <TextDefault
               H5
               bold
@@ -92,9 +73,6 @@
               style={{
                 paddingBottom: scale(5)
               }}>
-=======
-            <TextDefault H5 bold textColor={currentTheme.fontSecondColor}>
->>>>>>> 92dcf3f4
               {t('otpSentToEmail')}
             </TextDefault>
             <TextDefault H5 bold textColor={currentTheme.fontfourthColor}>
@@ -129,7 +107,6 @@
               </TextDefault>
             )}
           </View>
-<<<<<<< HEAD
         </View>
         <View
           style={{
@@ -164,36 +141,6 @@
               </TextDefault>
             </TouchableOpacity>
           )}
-=======
-          <View style={{ ...alignment.MTlarge }}>
-            {loading || updateUserLoading ? (
-              <Spinner backColor="transparent" size="small" />
-            ) : (
-              <TouchableOpacity
-                activeOpacity={0.7}
-                style={[
-                  styles(currentTheme).btn,
-                  seconds !== 0 && styles(currentTheme).disabledBtn
-                ]}
-                disabled={seconds !== 0}
-                onPress={() => resendOtp()}>
-                {seconds !== 0 ? (
-                  <TextDefault center H4 bold style={alignment.MTsmall}>
-                    {seconds === 0 ? '' : `Retry after ${seconds}s`}
-                  </TextDefault>
-                ) : (
-                  <TextDefault
-                    H4
-                    textColor={currentTheme.black}
-                    style={alignment.MLsmall}
-                    bold>
-                    {t('resendBtn')}
-                  </TextDefault>
-                )}
-              </TouchableOpacity>
-            )}
-          </View>
->>>>>>> 92dcf3f4
         </View>
       </View>
     </SafeAreaView>
