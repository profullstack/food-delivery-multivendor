--- conflicted
+++ resolved
@@ -267,48 +267,6 @@
     </View>
   )
 
-<<<<<<< HEAD
-  function loadingScreen() {
-    return (
-      <View style={styles(currentTheme).screenBackground}>
-        <Placeholder
-          Animation={(props) => (
-            <Fade
-              {...props}
-              style={styles(currentTheme).placeHolderFadeColor}
-              duration={600}
-            />
-          )}
-          style={styles(currentTheme).placeHolderContainer}
-        >
-          <PlaceholderLine style={styles().height200} />
-          <PlaceholderLine />
-        </Placeholder>
-      </View>
-    )
-  }
-
-  function brandsLoadingScreen() {
-    return (
-      <View style={styles(currentTheme).screenBackground}>
-        <Placeholder
-          Animation={(props) => (
-            <Fade
-              {...props}
-              style={styles(currentTheme).placeHolderFadeColor}
-              duration={600}
-            />
-          )}
-          style={styles(currentTheme).brandsPlaceHolderContainer}
-        >
-          <PlaceholderLine style={styles().height80} />
-        </Placeholder>
-      </View>
-    )
-  }
-
-=======
->>>>>>> eb588a2a
   const restaurants = data?.nearByRestaurants?.restaurants
 
   const searchAllShops = (searchText) => {
@@ -353,7 +311,6 @@
     <>
       <SafeAreaView edges={['bottom', 'left', 'right']} style={styles().flex}>
         <View style={[styles().flex, styles(currentTheme).screenBackground]}>
-          
           <View style={styles().flex}>
             <View style={styles().mainContentContainer}>
               <View style={[styles().flex, styles().subContainer]}>
@@ -515,12 +472,8 @@
             modalHeight={400}
             overlayStyle={styles(currentTheme).overlay}
             handleStyle={styles(currentTheme).handle}
-<<<<<<< HEAD
             handlePosition='inside'
-=======
-            handlePosition="inside"
-            modalPosition="top"
->>>>>>> eb588a2a
+            modalPosition='top'
             openAnimationConfig={{
               timing: { duration: 400 },
               spring: { speed: 20, bounciness: 10 }
@@ -544,19 +497,13 @@
                   >
                     <View style={styles().addressSubContainer}>
                       <View style={[styles(currentTheme).homeIcon]}>
-                        {addressIcons[address.label] ? (
-                          React.createElement(addressIcons[address.label], {
-                            fill: currentTheme.darkBgFont
-                          })
-                        ) : (
-<<<<<<< HEAD
-                          <AntDesign name='question' size={20} color='black' />
-=======
-                          React.createElement(addressIcons['Other'], {
-                            fill: currentTheme.darkBgFont
-                          })
->>>>>>> eb588a2a
-                        )}
+                        {addressIcons[address.label]
+                          ? React.createElement(addressIcons[address.label], {
+                              fill: currentTheme.darkBgFont
+                            })
+                          : React.createElement(addressIcons['Other'], {
+                              fill: currentTheme.darkBgFont
+                            })}
                       </View>
                       {/* <View style={styles().mL5p} /> */}
                       <View style={[styles().titleAddress]}>
@@ -597,7 +544,6 @@
             }}
           ></Modalize>
         </View>
-       
       </SafeAreaView>
     </>
   )
