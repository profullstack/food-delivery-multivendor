--- conflicted
+++ resolved
@@ -46,15 +46,11 @@
 import { TopPicks } from '../../components/Main/TopPicks'
 import { TopBrands } from '../../components/Main/TopBrands'
 import Item from '../../components/Main/Item/Item'
-<<<<<<< HEAD
 import CustomHomeIcon from '../../assets/SVG/imageComponents/CustomHomeIcon'
 import CustomOtherIcon from '../../assets/SVG/imageComponents/CustomOtherIcon'
 import CustomWorkIcon from '../../assets/SVG/imageComponents/CustomWorkIcon'
 import useRestaurantOrderInfo from '../../ui/hooks/useRestaurantOrderInfo'
-=======
-import TextError from '../../components/Text/TextError/TextError'
-import ActiveOrders from '../../components/Main/ActiveOrders/ActiveOrders'
->>>>>>> 46efe331
+import ActiveOrders from '../../components/MyOrders/ActiveOrders'
 
 const RESTAURANTS = gql`
   ${restaurantList}
@@ -94,12 +90,8 @@
   const [mutate, { loading: mutationLoading }] = useMutation(SELECT_ADDRESS, {
     onError
   })
-<<<<<<< HEAD
   const recentOrderRestaurantsVar = orderData?.recentOrderRestaurants
   const mostOrderedRestaurantsVar = orderData?.mostOrderedRestaurants
-=======
-
->>>>>>> 46efe331
   const newheaderColor = currentTheme.newheaderColor
 
   useFocusEffect(() => {
@@ -361,11 +353,7 @@
     return data
   }
 
-<<<<<<< HEAD
   if (error) return errorView()
-=======
-  if (error) return <TextError text={t('networkError')} />
->>>>>>> 46efe331
 
   return (
     <>
@@ -385,7 +373,6 @@
                 {search ? (
                   <View style={styles().searchList}>
                     <Animated.FlatList
-<<<<<<< HEAD
                       contentInset={{
                         top: containerPaddingTop
                       }}
@@ -400,16 +387,6 @@
                       scrollIndicatorInsets={{
                         top: scrollIndicatorInsetTop
                       }}
-=======
-                      contentInset={{ top: containerPaddingTop }}
-                      contentContainerStyle={{
-                        paddingTop:
-                            Platform.OS === 'ios' ? 0 : containerPaddingTop
-                      }}
-                      contentOffset={{ y: -containerPaddingTop }}
-                      onScroll={onScroll}
-                      scrollIndicatorInsets={{ top: scrollIndicatorInsetTop }}
->>>>>>> 46efe331
                       showsVerticalScrollIndicator={false}
                       ListEmptyComponent={emptyView()}
                       keyExtractor={(item, index) => index.toString()}
@@ -445,21 +422,13 @@
                             bolder
                             textColor={currentTheme.fontThirdColor}
                             style={styles().ItemName}>
-<<<<<<< HEAD
                             Food Delivery
-=======
-                              Food Delivery
->>>>>>> 46efe331
                           </TextDefault>
                           <TextDefault
                             Normal
                             textColor={currentTheme.fontThirdColor}
                             style={styles().ItemDescription}>
-<<<<<<< HEAD
                             Order food you love
-=======
-                              Order food you love
->>>>>>> 46efe331
                           </TextDefault>
                         </View>
                         <Image
@@ -480,21 +449,13 @@
                           bolder
                           textColor={currentTheme.fontThirdColor}
                           style={styles().ItemName}>
-<<<<<<< HEAD
                           Grocery
-=======
-                            Grocery
->>>>>>> 46efe331
                         </TextDefault>
                         <TextDefault
                           Normal
                           textColor={currentTheme.fontThirdColor}
                           style={styles().ItemDescription}>
-<<<<<<< HEAD
                           Essentials delivered fast
-=======
-                            Essentials delivered fast
->>>>>>> 46efe331
                         </TextDefault>
                         <Image
                           source={require('../../assets/images/ItemsList/grocery.png')}
@@ -504,7 +465,6 @@
                       </TouchableOpacity>
                     </View>
                     <View>
-<<<<<<< HEAD
                       {orderLoading ? (
                         loadingScreen()
                       ) : (
@@ -530,15 +490,6 @@
                     </View>
                     <View>
                       {orderLoading ? brandsLoadingScreen() : <TopBrands />}
-=======
-                      <OrderAgain />
-                    </View>
-                    <View>
-                      <TopPicks />
-                    </View>
-                    <View>
-                      <TopBrands />
->>>>>>> 46efe331
                     </View>
                   </ScrollView>
                 )}
@@ -608,12 +559,12 @@
                       ![t('currentLocation'), t('selectedLocation')].includes(
                         location.label
                       ) && (
-                      <MaterialIcons
-                        name="check"
-                        size={scale(25)}
-                        color={currentTheme.iconColorPink}
-                      />
-                    )}
+                        <MaterialIcons
+                          name="check"
+                          size={scale(25)}
+                          color={currentTheme.iconColorPink}
+                        />
+                      )}
                   </View>
                 </View>
               )
