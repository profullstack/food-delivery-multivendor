--- conflicted
+++ resolved
@@ -24,11 +24,7 @@
   AntDesign,
   MaterialCommunityIcons
 } from '@expo/vector-icons'
-<<<<<<< HEAD
 import { useMutation, useQuery } from '@apollo/client'
-=======
-import { useMutation } from '@apollo/client'
->>>>>>> 717f63f0
 import { useCollapsibleSubHeader } from 'react-navigation-collapsible'
 import { Placeholder, PlaceholderLine, Fade } from 'rn-placeholder'
 import gql from 'graphql-tag'
@@ -52,11 +48,7 @@
 import { OrderAgain } from '../../components/Main/OrderAgain'
 import { TopPicks } from '../../components/Main/TopPicks'
 import { TopBrands } from '../../components/Main/TopBrands'
-<<<<<<< HEAD
 import Item from '../../components/Main/Item/Item'
-=======
-import ActiveOrders from '../../components/MyOrders/ActiveOrders'
->>>>>>> 717f63f0
 
 const RESTAURANTS = gql`
   ${restaurantList}
@@ -78,7 +70,6 @@
   const themeContext = useContext(ThemeContext)
   const currentTheme = theme[themeContext.ThemeValue]
   const { getCurrentLocation } = useLocation()
-<<<<<<< HEAD
 
   const { data, refetch, networkStatus, loading, error } = useQuery(
     RESTAURANTS,
@@ -92,19 +83,15 @@
       fetchPolicy: 'network-only'
     }
   )
-=======
   const [selectedType, setSelectedType] = useState('restaurant')
->>>>>>> 717f63f0
 
   const [mutate, { loading: mutationLoading }] = useMutation(SELECT_ADDRESS, {
     onError
   })
 
-<<<<<<< HEAD
-=======
+
   const newheaderColor = currentTheme.newheaderColor;
 
->>>>>>> 717f63f0
   useFocusEffect(() => {
     if (Platform.OS === 'android') {
       StatusBar.setBackgroundColor(currentTheme.main)
@@ -147,15 +134,12 @@
     Other: 'location-pin'
   }
 
-<<<<<<< HEAD
   const {
     onScroll /* Event handler */,
     containerPaddingTop /* number */,
     scrollIndicatorInsetTop /* number */,
   } = useCollapsibleSubHeader()
 
-=======
->>>>>>> 717f63f0
   const setAddressLocation = async address => {
     setLocation({
       _id: address._id,
@@ -326,7 +310,7 @@
 
   const  restaurants  = data?.nearByRestaurants?.restaurants
 
-<<<<<<< HEAD
+
   const searchAllShops = searchText => {
     const data = []
     const regex = new RegExp(searchText, 'i')
@@ -362,68 +346,7 @@
     })
     return data
   }
-=======
-  // const searchRestaurants = searchText => {
-  //   const data = []
-  //   const regex = new RegExp(searchText, 'i')
-  //   restaurants.forEach(restaurant => {
-  //     const resultName = restaurant.name.search(regex)
-  //     if (resultName < 0) {
-  //       const resultCatFoods = restaurant.categories.some(category => {
-  //         const result = category.title.search(regex)
-  //         if (result < 0) {
-  //           const result = category.foods.some(food => {
-  //             const result = food.title.search(regex)
-  //             return result > -1
-  //           })
-  //           return result
-  //         }
-  //         return true
-  //       })
-  //       if (!resultCatFoods) {
-  //         const resultOptions = restaurant.options.some(option => {
-  //           const result = option.title.search(regex)
-  //           return result > -1
-  //         })
-  //         if (!resultOptions) {
-  //           const resultAddons = restaurant.addons.some(addon => {
-  //             const result = addon.title.search(regex)
-  //             return result > -1
-  //           })
-  //           if (!resultAddons) return
-  //         }
-  //       }
-  //     }
-  //     data.push(restaurant)
-  //   })
-  //   return data
-  // }
-
-  const searchRestaurants = searchText => {
-    if (!searchText) return data?.nearByRestaurants?.restaurants || []
-
-    const regex = new RegExp(searchText, 'i')
-    return (data?.nearByRestaurants?.restaurants || []).filter(restaurant => {
-      const resultName = restaurant.name.search(regex)
-      if (resultName >= 0) return true
-
-      return restaurant.categories.some(category => {
-        const result = category.title.search(regex)
-        if (result >= 0) return true
-
-        return category.foods.some(food => food.title.search(regex) >= 0)
-      })
-    })
-  }
-
-  // Flatten the array. That is important for data sequence
-  // const restaurantSections = sections.map(sec => ({
-  //   ...sec,
-  //   restaurants: sec.restaurants
-  //     .map(id => restaurants.filter(res => res._id === id))
-  //     .flat()
-  // }))
->>>>>>> 717f63f0
+
 
   if (error) return <TextError text={t('networkError')} />
   
@@ -437,7 +360,6 @@
                 <View style={styles().searchbar}>
                   <Search setSearch={setSearch} search={search} newheaderColor={newheaderColor} />
                 </View>
-<<<<<<< HEAD
                   {search ? (
                     <View style={styles().searchList}>
                       <Animated.FlatList
@@ -537,118 +459,6 @@
                       </View>
                     </ScrollView>
                   )}
-=======
-                <ScrollView>
-                  <View style={styles().mainItemsContainer}>
-                    <TouchableOpacity
-                      style={styles().mainItem}
-                      onPress={() =>
-                        navigation.navigate('Menu', {
-                          selectedType: 'restaurant'
-                        })
-                      }>
-                      <View>
-                        <TextDefault
-                          H4
-                          bolder
-                          textColor={currentTheme.fontThirdColor}
-                          style={styles().ItemName}>
-                          Food Delivery
-                        </TextDefault>
-                        <TextDefault
-                          Normal
-                          textColor={currentTheme.fontThirdColor}
-                          style={styles().ItemDescription}>
-                          Order food you love
-                        </TextDefault>
-                      </View>
-                      <Image
-                        source={require('../../assets/images/ItemsList/menu.png')}
-                        style={styles().popularMenuImg}
-                        resizeMode="contain"
-                      />
-                    </TouchableOpacity>
-                    <TouchableOpacity
-                      style={styles().mainItem}
-                      onPress={() =>
-                        navigation.navigate('Menu', { selectedType: 'grocery' })
-                      }>
-                      <TextDefault
-                        H4
-                        bolder
-                        textColor={currentTheme.fontThirdColor}
-                        style={styles().ItemName}>
-                        Grocery
-                      </TextDefault>
-                      <TextDefault
-                        Normal
-                        textColor={currentTheme.fontThirdColor}
-                        style={styles().ItemDescription}>
-                        Essentials delivered fast
-                      </TextDefault>
-                      <Image
-                        source={require('../../assets/images/ItemsList/grocery.png')}
-                        style={styles().popularMenuImg}
-                        resizeMode="contain"
-                      />
-                    </TouchableOpacity>
-                  </View>
-                  <View>
-                    <OrderAgain />
-                  </View>
-                  <View>
-                    <TopPicks />
-                  </View>
-                  <View>
-                    <TopBrands />
-                  </View>
-                </ScrollView>
-
-                {/* <Animated.FlatList
-                  contentInset={{ top: containerPaddingTop }}
-                  contentContainerStyle={{
-                    paddingTop: Platform.OS === 'ios' ? 0 : containerPaddingTop
-                  }}
-                  contentOffset={{ y: -containerPaddingTop }}
-                  onScroll={onScroll}
-                  scrollIndicatorInsets={{ top: scrollIndicatorInsetTop }}
-                  showsVerticalScrollIndicator={false}
-                  ListHeaderComponent={
-                    <TextDefault
-                      numberOfLines={1}
-                      textColor={currentTheme.fontMainColor}
-                      style={{
-                        ...alignment.MLlarge,
-                        ...alignment.PBsmall,
-                        marginRight: scale(20)
-                      }}
-                      bolder
-                      H3>
-                      {t('allRestaurant')}
-                    </TextDefault>
-                  }
-                  ListEmptyComponent={emptyView()}
-                  keyExtractor={(item, index) => index.toString()}
-                  refreshControl={
-                    <RefreshControl
-                      progressViewOffset={containerPaddingTop}
-                      colors={[currentTheme.iconColorPink]}
-                      refreshing={networkStatus === 4}
-                      onRefresh={() => {
-                        if (networkStatus === 7) {
-                          refetch()
-                        }
-                      }}
-                    />
-                  }
-                  data={search ? searchRestaurants(search) : restaurants}
-                  renderItem={({ item }) => <Item item={item} />}
-                /> */}
-                {/* <CollapsibleSubHeaderAnimator translateY={translateY}>
-                  <Search setSearch={setSearch} search={search} /> 
-                  <MapSection location={location} restaurants={restaurants} />
-                </CollapsibleSubHeaderAnimator> */}
->>>>>>> 717f63f0
               </View>
             </View>
           </View>
@@ -714,7 +524,6 @@
               )
             }}></Modalize>
         </View>
-        <ActiveOrders />
       </SafeAreaView>
     </>
   )
