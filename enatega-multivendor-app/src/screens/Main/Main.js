/* eslint-disable react/display-name */
import React, {
  useRef,
  useContext,
  useLayoutEffect,
  useState,
  useEffect
} from 'react'
import {
  View,
  SafeAreaView,
  TouchableOpacity,
  StatusBar,
  Platform,
  Image,
  ScrollView
} from 'react-native'
import { Modalize } from 'react-native-modalize'
import {
  MaterialIcons,
  SimpleLineIcons,
  AntDesign,
  MaterialCommunityIcons
} from '@expo/vector-icons'
import { useMutation } from '@apollo/client'
import { useCollapsibleSubHeader } from 'react-navigation-collapsible'
import { Placeholder, PlaceholderLine, Fade } from 'rn-placeholder'
import gql from 'graphql-tag'
import { useLocation } from '../../ui/hooks'
import Search from '../../components/Main/Search/Search'
import UserContext from '../../context/User'
import { restaurantList } from '../../apollo/queries'
import { selectAddress } from '../../apollo/mutations'
import { scale } from '../../utils/scaling'
import styles from './styles'
import { useNavigation, useFocusEffect } from '@react-navigation/native'
import ThemeContext from '../../ui/ThemeContext/ThemeContext'
import { theme } from '../../utils/themeColors'
import navigationOptions from './navigationOptions'
import TextDefault from '../../components/Text/TextDefault/TextDefault'
import { LocationContext } from '../../context/Location'
import { alignment } from '../../utils/alignment'
import Spinner from '../../components/Spinner/Spinner'
import analytics from '../../utils/analytics'
import { useTranslation } from 'react-i18next'
import { OrderAgain } from '../../components/Main/OrderAgain'
import { TopPicks } from '../../components/Main/TopPicks'
<<<<<<< HEAD
import { TopBrands } from '../../components/Main/TopBrands'
=======
import ActiveOrders from '../../components/Main/ActiveOrders'
>>>>>>> c6ff6cf3

const RESTAURANTS = gql`
  ${restaurantList}
`
const SELECT_ADDRESS = gql`
  ${selectAddress}
`

function Main(props) {
  const Analytics = analytics()

  const { t } = useTranslation()
  const [busy, setBusy] = useState(false)
  const { loadingOrders, isLoggedIn, profile } = useContext(UserContext)
  const { location, setLocation } = useContext(LocationContext)
  const [search, setSearch] = useState('')
  const modalRef = useRef(null)
  const navigation = useNavigation()
  const themeContext = useContext(ThemeContext)
  const currentTheme = theme[themeContext.ThemeValue]
  const { getCurrentLocation } = useLocation()
  const [selectedType, setSelectedType] = useState('restaurant')

  const [mutate, { loading: mutationLoading }] = useMutation(SELECT_ADDRESS, {
    onError
  })

  useFocusEffect(() => {
    if (Platform.OS === 'android') {
      StatusBar.setBackgroundColor(currentTheme.newheaderColor)
    }
    StatusBar.setBarStyle(
      themeContext.ThemeValue === 'Dark' ? 'light-content' : 'dark-content'
    )
  })
  useEffect(() => {
    async function Track() {
      await Analytics.track(Analytics.events.NAVIGATE_TO_MAIN)
    }
    Track()
  }, [])
  useLayoutEffect(() => {
    navigation.setOptions(
      navigationOptions({
        headerMenuBackground: currentTheme.newheaderColor,
        fontMainColor: currentTheme.darkBgFont,
        iconColorPink: currentTheme.black,
        open: onOpen
      })
    )
  }, [navigation, currentTheme])

  const onOpen = () => {
    const modal = modalRef.current
    if (modal) {
      modal.open()
    }
  }

  function onError(error) {
    console.log(error)
  }

  const addressIcons = {
    Home: 'home',
    Work: 'briefcase',
    Other: 'location-pin'
  }

  const setAddressLocation = async address => {
    setLocation({
      _id: address._id,
      label: address.label,
      latitude: Number(address.location.coordinates[1]),
      longitude: Number(address.location.coordinates[0]),
      deliveryAddress: address.deliveryAddress,
      details: address.details
    })
    mutate({ variables: { id: address._id } })
    modalRef.current.close()
  }

  const setCurrentLocation = async() => {
    setBusy(true)
    const { error, coords } = await getCurrentLocation()

    const apiUrl = `https://nominatim.openstreetmap.org/reverse?format=json&lat=${coords.latitude}&lon=${coords.longitude}`
    fetch(apiUrl)
      .then(response => response.json())
      .then(data => {
        if (data.error) {
          console.log('Reverse geocoding request failed:', data.error)
        } else {
          let address = data.display_name
          if (address.length > 21) {
            address = address.substring(0, 21) + '...'
          }

          if (error) navigation.navigate('SelectLocation')
          else {
            modalRef.current.close()
            setLocation({
              label: 'currentLocation',
              latitude: coords.latitude,
              longitude: coords.longitude,
              deliveryAddress: address
            })
            setBusy(false)
          }
          console.log(address)
        }
      })
      .catch(error => {
        console.error('Error fetching reverse geocoding data:', error)
      })
  }

  const modalHeader = () => (
    <View style={[styles().addressbtn]}>
      <TouchableOpacity
        style={[styles(currentTheme).addressContainer]}
        activeOpacity={0.7}
        onPress={setCurrentLocation}>
        <View style={styles().addressSubContainer}>
          <MaterialCommunityIcons
            name="target"
            size={scale(25)}
            color={currentTheme.black}
          />
          <View style={styles().mL5p} />
          <TextDefault bold>{t('currentLocation')}</TextDefault>
        </View>
      </TouchableOpacity>
      <View style={styles().addressTick}>
        {location.label === 'currentLocation' && (
          <MaterialIcons
            name="check"
            size={scale(15)}
            color={currentTheme.iconColorPink}
          />
        )}
        {busy && (
          <Spinner
            size={'small'}
            backColor={currentTheme.lightHorizontalLine}
          />
        )}
      </View>
    </View>
  )

  const emptyView = () => {
    if (loading || mutationLoading || loadingOrders) return loadingScreen()
    else {
      return (
        <View style={styles().emptyViewContainer}>
          <TextDefault textColor={currentTheme.fontMainColor}>
            {t('noRestaurants')}
          </TextDefault>
        </View>
      )
    }
  }

  const modalFooter = () => (
    <View style={styles().addressbtn}>
      <View style={styles(currentTheme).addressContainer}>
        <TouchableOpacity
          activeOpacity={0.5}
          onPress={() => {
            if (isLoggedIn) {
              navigation.navigate('NewAddress')
            } else {
              const modal = modalRef.current
              modal?.close()
              props.navigation.navigate({ name: 'CreateAccount' })
            }
          }}>
          <View style={styles().addressSubContainer}>
            <AntDesign
              name="pluscircleo"
              size={scale(12)}
              color={currentTheme.black}
            />
            <View style={styles().mL5p} />
            <TextDefault bold>{t('addAddress')}</TextDefault>
          </View>
        </TouchableOpacity>
      </View>
      <View style={styles().addressTick}></View>
    </View>
  )

  function loadingScreen() {
    return (
      <View style={styles(currentTheme).screenBackground}>
        <Search search={''} setSearch={() => {}} />
        <Placeholder
          Animation={props => (
            <Fade
              {...props}
              style={styles(currentTheme).placeHolderFadeColor}
              duration={600}
            />
          )}
          style={styles(currentTheme).placeHolderContainer}>
          <PlaceholderLine style={styles().height200} />
          <PlaceholderLine />
        </Placeholder>
        <Placeholder
          Animation={props => (
            <Fade
              {...props}
              style={styles(currentTheme).placeHolderFadeColor}
              duration={600}
            />
          )}
          style={styles(currentTheme).placeHolderContainer}>
          <PlaceholderLine style={styles().height200} />
          <PlaceholderLine />
        </Placeholder>
        <Placeholder
          Animation={props => (
            <Fade
              {...props}
              style={styles(currentTheme).placeHolderFadeColor}
              duration={600}
            />
          )}
          style={styles(currentTheme).placeHolderContainer}>
          <PlaceholderLine style={styles().height200} />
          <PlaceholderLine />
        </Placeholder>
      </View>
    )
  }

  // if (error) return <TextError text={t('networkError')} />

  // if (loading || mutationLoading || loadingOrders) return loadingScreen()

  // const { restaurants, sections } = data.nearByRestaurants

  // const searchRestaurants = searchText => {
  //   const data = []
  //   const regex = new RegExp(searchText, 'i')
  //   restaurants.forEach(restaurant => {
  //     const resultName = restaurant.name.search(regex)
  //     if (resultName < 0) {
  //       const resultCatFoods = restaurant.categories.some(category => {
  //         const result = category.title.search(regex)
  //         if (result < 0) {
  //           const result = category.foods.some(food => {
  //             const result = food.title.search(regex)
  //             return result > -1
  //           })
  //           return result
  //         }
  //         return true
  //       })
  //       if (!resultCatFoods) {
  //         const resultOptions = restaurant.options.some(option => {
  //           const result = option.title.search(regex)
  //           return result > -1
  //         })
  //         if (!resultOptions) {
  //           const resultAddons = restaurant.addons.some(addon => {
  //             const result = addon.title.search(regex)
  //             return result > -1
  //           })
  //           if (!resultAddons) return
  //         }
  //       }
  //     }
  //     data.push(restaurant)
  //   })
  //   return data
  // }

  const searchRestaurants = searchText => {
    if (!searchText) return data?.nearByRestaurants?.restaurants || []

    const regex = new RegExp(searchText, 'i')
    return (data?.nearByRestaurants?.restaurants || []).filter(restaurant => {
      const resultName = restaurant.name.search(regex)
      if (resultName >= 0) return true

      return restaurant.categories.some(category => {
        const result = category.title.search(regex)
        if (result >= 0) return true

        return category.foods.some(food => food.title.search(regex) >= 0)
      })
    })
  }

  // Flatten the array. That is important for data sequence
  // const restaurantSections = sections.map(sec => ({
  //   ...sec,
  //   restaurants: sec.restaurants
  //     .map(id => restaurants.filter(res => res._id === id))
  //     .flat()
  // }))

  return (
    <>
      <SafeAreaView edges={['bottom', 'left', 'right']} style={styles().flex}>
        <View style={[styles().flex, styles(currentTheme).screenBackground]}>
          <View style={styles().flex}>
            <View style={styles().mainContentContainer}>
              <View style={[styles().flex, styles().subContainer]}>
                <View style={styles().searchbar}>
                  <Search setSearch={setSearch} search={search} />
                </View>
                <ScrollView>
                  <View style={styles().mainItemsContainer}>
                    <TouchableOpacity
                      style={styles().mainItem}
                      onPress={() =>
                        navigation.navigate('Menu', {
                          selectedType: 'restaurant'
                        })
                      }>
                      <View>
                        <TextDefault
                          H4
                          bolder
                          textColor={currentTheme.fontThirdColor}
                          style={styles().ItemName}>
                          Food Delivery
                        </TextDefault>
                        <TextDefault
                          Normal
                          textColor={currentTheme.fontThirdColor}
                          style={styles().ItemDescription}>
                          Order food you love
                        </TextDefault>
                      </View>
                      <Image
                        source={require('../../assets/images/ItemsList/menu.png')}
                        style={styles().popularMenuImg}
                        resizeMode="contain"
                      />
                    </TouchableOpacity>
                    <TouchableOpacity
                      style={styles().mainItem}
                      onPress={() =>
                        navigation.navigate('Menu', { selectedType: 'grocery' })
                      }>
                      <TextDefault
                        H4
                        bolder
                        textColor={currentTheme.fontThirdColor}
                        style={styles().ItemName}>
                        Grocery
                      </TextDefault>
                      <TextDefault
                        Normal
                        textColor={currentTheme.fontThirdColor}
                        style={styles().ItemDescription}>
                        Essentials delivered fast
                      </TextDefault>
                      <Image
                        source={require('../../assets/images/ItemsList/grocery.png')}
                        style={styles().popularMenuImg}
                        resizeMode="contain"
                      />
                    </TouchableOpacity>
                  </View>
                  <View>
                    <OrderAgain />
                  </View>
                  <View>
                    <TopPicks />
                  </View>
                  <View>
                    <TopBrands />
                  </View>
                </ScrollView>

                {/* <Animated.FlatList
                  contentInset={{ top: containerPaddingTop }}
                  contentContainerStyle={{
                    paddingTop: Platform.OS === 'ios' ? 0 : containerPaddingTop
                  }}
                  contentOffset={{ y: -containerPaddingTop }}
                  onScroll={onScroll}
                  scrollIndicatorInsets={{ top: scrollIndicatorInsetTop }}
                  showsVerticalScrollIndicator={false}
                  ListHeaderComponent={
                    <TextDefault
                      numberOfLines={1}
                      textColor={currentTheme.fontMainColor}
                      style={{
                        ...alignment.MLlarge,
                        ...alignment.PBsmall,
                        marginRight: scale(20)
                      }}
                      bolder
                      H3>
                      {t('allRestaurant')}
                    </TextDefault>
                  }
                  ListEmptyComponent={emptyView()}
                  keyExtractor={(item, index) => index.toString()}
                  refreshControl={
                    <RefreshControl
                      progressViewOffset={containerPaddingTop}
                      colors={[currentTheme.iconColorPink]}
                      refreshing={networkStatus === 4}
                      onRefresh={() => {
                        if (networkStatus === 7) {
                          refetch()
                        }
                      }}
                    />
                  }
                  data={search ? searchRestaurants(search) : restaurants}
                  renderItem={({ item }) => <Item item={item} />}
                /> */}
                {/* <CollapsibleSubHeaderAnimator translateY={translateY}>
                  <Search setSearch={setSearch} search={search} /> 
                  <MapSection location={location} restaurants={restaurants} />
                </CollapsibleSubHeaderAnimator> */}
              </View>
            </View>
          </View>

          <Modalize
            ref={modalRef}
            modalStyle={styles(currentTheme).modal}
            modalHeight={350}
            overlayStyle={styles(currentTheme).overlay}
            handleStyle={styles(currentTheme).handle}
            handlePosition="inside"
            openAnimationConfig={{
              timing: { duration: 400 },
              spring: { speed: 20, bounciness: 10 }
            }}
            closeAnimationConfig={{
              timing: { duration: 400 },
              spring: { speed: 20, bounciness: 10 }
            }}
            flatListProps={{
              data: isLoggedIn && profile ? profile.addresses : '',
              ListHeaderComponent: modalHeader(),
              ListFooterComponent: modalFooter(),
              showsVerticalScrollIndicator: false,
              keyExtractor: item => item._id,
              renderItem: ({ item: address }) => (
                <View style={styles().addressbtn}>
                  <TouchableOpacity
                    style={styles(currentTheme).addressContainer}
                    activeOpacity={0.7}
                    onPress={() => setAddressLocation(address)}>
                    <View style={styles().addressSubContainer}>
                      <SimpleLineIcons
                        name={addressIcons[address.label]}
                        size={scale(12)}
                        color={currentTheme.black}
                      />
                      <View style={styles().mL5p} />
                      <TextDefault bold>{t(address.label)}</TextDefault>
                    </View>
                    <View style={styles().addressTextContainer}>
                      <TextDefault
                        style={{ ...alignment.PLlarge }}
                        textColor={currentTheme.fontSecondColor}
                        small>
                        {address.deliveryAddress}
                      </TextDefault>
                    </View>
                  </TouchableOpacity>
                  <View style={styles().addressTick}>
                    {address._id === location?._id &&
                      ![t('currentLocation'), t('selectedLocation')].includes(
                        location.label
                      ) && (
                      <MaterialIcons
                        name="check"
                        size={scale(25)}
                        color={currentTheme.iconColorPink}
                      />
                    )}
                  </View>
                </View>
              )
            }}></Modalize>
        </View>
        <ActiveOrders/>
      </SafeAreaView>
    </>
  )
}

export default Main<|MERGE_RESOLUTION|>--- conflicted
+++ resolved
@@ -45,11 +45,7 @@
 import { useTranslation } from 'react-i18next'
 import { OrderAgain } from '../../components/Main/OrderAgain'
 import { TopPicks } from '../../components/Main/TopPicks'
-<<<<<<< HEAD
 import { TopBrands } from '../../components/Main/TopBrands'
-=======
-import ActiveOrders from '../../components/Main/ActiveOrders'
->>>>>>> c6ff6cf3
 
 const RESTAURANTS = gql`
   ${restaurantList}
@@ -132,7 +128,7 @@
     modalRef.current.close()
   }
 
-  const setCurrentLocation = async() => {
+  const setCurrentLocation = async () => {
     setBusy(true)
     const { error, coords } = await getCurrentLocation()
 
@@ -528,18 +524,18 @@
                       ![t('currentLocation'), t('selectedLocation')].includes(
                         location.label
                       ) && (
-                      <MaterialIcons
-                        name="check"
-                        size={scale(25)}
-                        color={currentTheme.iconColorPink}
-                      />
-                    )}
+                        <MaterialIcons
+                          name="check"
+                          size={scale(25)}
+                          color={currentTheme.iconColorPink}
+                        />
+                      )}
                   </View>
                 </View>
               )
             }}></Modalize>
         </View>
-        <ActiveOrders/>
+        <ActiveOrders />
       </SafeAreaView>
     </>
   )
