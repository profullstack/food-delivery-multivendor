--- conflicted
+++ resolved
@@ -85,12 +85,9 @@
   } = useContext(UserContext)
   const themeContext = useContext(ThemeContext)
   const currentTheme = theme[themeContext.ThemeValue]
-<<<<<<< HEAD
-  console.log(themeContext.ThemeValue)
-  const { t } = useTranslation()
-=======
+
   const {t} = useTranslation()
->>>>>>> 7e086a68
+
   const [languageName, languageNameSetter] = useState('English')
   const [orderNotification, orderNotificationSetter] = useState()
   const [offerNotification, offerNotificationSetter] = useState()
@@ -229,12 +226,7 @@
         'enatega-language',
         languageTypes[languageInd].code
       )
-<<<<<<< HEAD
-      i18next.changeLanguage(language)
-      var lang = await AsyncStorage.getItem('enatega-language')
-      console.log(lang)
-      Updates.reloadAsync()
-=======
+
       var lang = await AsyncStorage.getItem('enatega-language');
       if (lang) {
         const defLang = languageTypes.findIndex(el => el.code === lang)
@@ -245,7 +237,7 @@
     i18next.changeLanguage(lang)
     modalVisibleSetter(false)
     Updates.reloadAsync()
->>>>>>> 7e086a68
+
     }
   }
 
