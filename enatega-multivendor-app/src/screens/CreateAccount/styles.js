import { scale } from '../../utils/scaling'
import { Dimensions, StyleSheet } from 'react-native'
import { alignment } from '../../utils/alignment'
const { height } = Dimensions.get('window')

const styles = (props = null) =>
  StyleSheet.create({
    flex: {
      flex: 1
    },
    mainContainer: {
      alignItems: 'center',
      backgroundColor: props !== null ? props.buttonText : 'transparent'
    },
    container: {
      flex: 1,
      alignItems: 'center',
      justifyContent: 'center',
      backgroundColor: '#f3f0eb'
    },
    image: {
      height: height * 0.5,
      width: '100%',
      marginBottom: scale(-20),

      flex: 1,

      shadowColor: '#f3f0eb',
      shadowOffset: { width: 16, height: 8 },
      shadowOpacity: 0.1,
      shadowRadius: 19
    },
    image1: {
      height: '100%',
      width: '100%',
      // marginBottom: scale(-10),
      overflow: 'hidden'
    },
    subContainer: {
      alignSelf: 'center',
      width: '100%',
      flex: 1,
      borderTopLeftRadius: scale(30),
      borderTopRightRadius: scale(30),
      backgroundColor: props != null ? props.themeBackground : '#FFF',
      borderWidth: scale(1),
      borderColor: props != null ? props.borderBottomColor : '#DAD6D6'
    },
    signupContainer: {
      paddingVertical: scale(20),
      display: 'flex',
      alignSelf: 'center',
      width: '100%',
<<<<<<< HEAD
      paddingBottom: 10,
      flex: 1,
      justifyContent: 'center',
      alignItems: 'center',
      backgroundColor: props !== null ? props.themeBackground : 'transparent'
=======
      flex: 1,
      justifyContent: 'space-between'
>>>>>>> adcdb434
    },
    whiteColor: {
      backgroundColor: props !== null ? props.buttonText : 'transparent'
    },
    crossIcon: {
      width: scale(14),
      height: scale(14),
      ...alignment.MTlarge,
      ...alignment.MLlarge
    },
    marginTop3: {
      ...alignment.MTxSmall
    },
    marginTop5: {
      ...alignment.MTsmall
    },
    marginTop10: {
      ...alignment.MTmedium
    },
    alignItemsCenter: {
      alignItems: 'center'
    },
    buttonBackground: {
      width: '100%',
      backgroundColor: props !== null ? props.black : '#000',
      alignItems: 'center'
    },
    appleBtn: {
      width: '90%',
      alignSelf: 'center',
      height: height * 0.08
    },
    orText: {
      flexDirection: 'row',
      alignItems: 'center'
    },
    line: {
      flex: 1,
      height: 1,
      backgroundColor: props !== null ? props.horizontalLine : '#9B9A9A'
    },
<<<<<<< HEAD
    marginBottom5: {
      ...alignment.MBsmall
    },
=======
    guestButton: {
      width: '90%',

      alignSelf: 'center',
      height: height * 0.08,
      flexDirection: 'row',
      alignItems: 'center',
      ...alignment.PRlarge,
      backgroundColor: 'transparent',
      justifyContent: 'space-evenly',
      borderRadius: scale(28),
      borderWidth: scale(1),
      borderBottomColor: '#000'
    }
>>>>>>> adcdb434
  })
export default styles<|MERGE_RESOLUTION|>--- conflicted
+++ resolved
@@ -51,16 +51,8 @@
       display: 'flex',
       alignSelf: 'center',
       width: '100%',
-<<<<<<< HEAD
-      paddingBottom: 10,
-      flex: 1,
-      justifyContent: 'center',
-      alignItems: 'center',
-      backgroundColor: props !== null ? props.themeBackground : 'transparent'
-=======
       flex: 1,
       justifyContent: 'space-between'
->>>>>>> adcdb434
     },
     whiteColor: {
       backgroundColor: props !== null ? props.buttonText : 'transparent'
@@ -102,11 +94,6 @@
       height: 1,
       backgroundColor: props !== null ? props.horizontalLine : '#9B9A9A'
     },
-<<<<<<< HEAD
-    marginBottom5: {
-      ...alignment.MBsmall
-    },
-=======
     guestButton: {
       width: '90%',
 
@@ -121,6 +108,5 @@
       borderWidth: scale(1),
       borderBottomColor: '#000'
     }
->>>>>>> adcdb434
   })
 export default styles