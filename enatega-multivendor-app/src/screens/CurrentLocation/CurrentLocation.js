import React, { useContext, useEffect, useState } from 'react'
import {
  View,
  TouchableOpacity,
  Linking,
  Platform,
  StatusBar,
  ActivityIndicator
} from 'react-native'
import { useLocation } from '../../ui/hooks'
import { FlashMessage } from '../../ui/FlashMessage/FlashMessage'
import { useFocusEffect, useNavigation } from '@react-navigation/native'
import ThemeContext from '../../ui/ThemeContext/ThemeContext'
import { theme } from '../../utils/themeColors'
import styles from './styles'
import TextDefault from '../../components/Text/TextDefault/TextDefault'
import analytics from '../../utils/analytics'
import { useTranslation } from 'react-i18next'
import MapView, { PROVIDER_GOOGLE, Polygon, Marker } from 'react-native-maps'
import { customMapStyle } from '../../utils/customMapStyles'
import ModalDropdown from '../../components/Picker/ModalDropdown'
import { LocationContext } from '../../context/Location'
import markerIcon from '../../../assets/Group1000003768.png'
import CustomMarkerWithLabel from '../../assets/SVG/imageComponents/CustomMarkerWithLabel'
import useGeocoding from '../../ui/hooks/useGeocoding'
import Spinner from '../../components/Spinner/Spinner'
import ForceUpdate from '../../components/Update/ForceUpdate'
import AsyncStorage from '@react-native-async-storage/async-storage'
import { checkLocationInCities } from '../../utils/locationUtil'

export default function CurrentLocation() {
  const Analytics = analytics()
  const { t, i18n } = useTranslation()
  const [loading, setLoading] = useState(false)
  const [isCheckingZone, setIsCheckingZone] = useState(false)
  const navigation = useNavigation()
  const themeContext = useContext(ThemeContext)
  const currentTheme = {
    isRTL: i18n.dir() === 'rtl',
    ...theme[themeContext.ThemeValue]
  }
  const { getCurrentLocation, getLocationPermission } = useLocation()
  const [citiesModalVisible, setCitiesModalVisible] = useState(false)
  const [currentLocation, setCurrentLocation] = useState(null)
 
  const { getAddress } = useGeocoding()

  const { cities, setLocation } = useContext(LocationContext)

  const filterCities = () => {
    let newCities = cities?.filter((city) => !isNaN(city.latitude) && !isNaN(city.longitude))
    return newCities
  }

  useEffect(() => {
    async function Track() {
      await Analytics.track(Analytics.events.NAVIGATE_TO_CURRENTLOCATION)
    }
    Track()
  }, [])

  useFocusEffect(() => {
    if (Platform.OS === 'android') {
      StatusBar.setBackgroundColor(currentTheme.white)
    }
    StatusBar.setBarStyle('dark-content')
  })

  useEffect(() => {
    async function fetchLocation() {
      setLoading(true)
      const { status, canAskAgain } = await getLocationPermission()
      if (status !== 'granted' && !canAskAgain) {
        FlashMessage({
          message: t('locationPermissionMessage'),
          onPress: async () => {
            await Linking.openSettings()
          }
        })
        setLoading(false)
        return
      }

      const { error, coords, message } = await getCurrentLocation()
      if (error) {
        // console.log("Location error:",message, error)
        setLoading(false)
        return
      }
      // console.log("Fetched Location:", coords);
      const userLocation = {
        latitude: coords.latitude,
        longitude: coords.longitude
      }

      setCurrentLocation(userLocation)
      // console.log("Current Location before rendering Marker:", currentLocation);
      setLoading(false)
    }

    fetchLocation()
  }, [])

  useEffect(() => {
    async function checkCityMatch() {
      if (!currentLocation || !cities.length) return
      // console.log("Checking city match for location:", currentLocation);
      // console.log("Cities list:", cities);
  
      setIsCheckingZone(true)

<<<<<<< HEAD
      const matchingCity = checkLocationInCities(currentLocation, cities)
      // console.log("Matching City:", matchingCity);
=======
      const matchingCity = checkLocationInCities(currentLocation, filterCities())

>>>>>>> 6329f80b
      if (matchingCity) {
        try {
          const response = await getAddress(
            currentLocation.latitude,
            currentLocation.longitude
          )
          // console.log("Fetched Address Data:", response);
          const locationData = {
            label: 'Location',
            deliveryAddress: response.formattedAddress,
            latitude: currentLocation.latitude,
            longitude: currentLocation.longitude,
            city: response.city
          }

          setLocation(locationData)
          setTimeout(() => {
            setIsCheckingZone(false)
            navigation.navigate('Main')
          }, 100)
        } catch (error) {
          // console.error('Error getting address:', error)
          setIsCheckingZone(false)
        }
      } else {
        // console.warn("No matching city found for this location.");
        setIsCheckingZone(false)
      }
    }

    checkCityMatch()
  }, [currentLocation, cities])

  const initialRegion = {
    latitude: 16.10966,
    longitude: 71.41271,
    latitudeDelta: 130,
    longitudeDelta: 130
  }

  const handleMarkerPress = async (coordinates) => {
    setCitiesModalVisible(false)
    setIsCheckingZone(true)
    const response = await getAddress(
      coordinates.latitude,
      coordinates.longitude
    )
    setLocation({
      label: 'Location',
      deliveryAddress: response.formattedAddress,
      latitude: coordinates.latitude,
      longitude: coordinates.longitude,
      city: response.city
    })
    setTimeout(() => {
      setIsCheckingZone(false)
      navigation.navigate('Main')
    }, 100)
  }

  return (
    <>
      <View
        style={[
          styles().flex,
          {
            backgroundColor: currentTheme.themeBackground
          }
        ]}
      >
        <View style={[styles().flex, styles(currentTheme).screenBackground]}>
          <View style={styles().mapView}>
            <MapView
              style={styles().flex}
              provider={PROVIDER_GOOGLE}
              customMapStyle={customMapStyle}
              region={initialRegion}
            >
              {currentLocation && (
                <Marker
                  coordinate={currentLocation}
                  onPress={() => handleMarkerPress(currentLocation)}
                />
              )}

<<<<<<< HEAD
            {cities.map((city) => {
              const latitude = parseFloat(city.latitude);
              const longitude = parseFloat(city.longitude);
            
              if (isNaN(latitude) || isNaN(longitude)) {
                // console.warn(`Skipping marker for city: ${city.name} due to invalid coordinates`);
                return null; 
              }
            
              return (
                <React.Fragment key={city.id}>
                  <CustomMarkerWithLabel
                    coordinate={{
                      latitude: latitude,
                      longitude: longitude,
=======
              {filterCities()?.map((city) => (
                <React.Fragment key={city?.id}>
                  <CustomMarkerWithLabel
                    coordinate={{
                      latitude: city?.latitude,
                      longitude: city?.longitude
>>>>>>> 6329f80b
                    }}
                    label={city?.name}
                    icon={markerIcon}
                    currentTheme={currentTheme}
                    onPress={() =>
                      handleMarkerPress({
<<<<<<< HEAD
                        latitude: latitude,
                        longitude: longitude,
=======
                        latitude: city?.latitude,
                        longitude: city?.longitude
>>>>>>> 6329f80b
                      })
                    }
                  />
            
                  {city?.location &&
                    city?.location?.coordinates &&
                    city?.location?.coordinates[0] && (
                      <Polygon
<<<<<<< HEAD
                        coordinates={city.location.coordinates[0].map((coord) => ({
                          latitude: coord[1],
                          longitude: coord[0],
                        }))}
=======
                        coordinates={city?.location?.coordinates[0].map(
                          (coord) => ({
                            latitude: coord[1],
                            longitude: coord[0]
                          })
                        )}
>>>>>>> 6329f80b
                        strokeColor={currentTheme.orderComplete}
                        fillColor={currentTheme.radiusFill}
                        strokeWidth={2}
                      />
                    )}
                </React.Fragment>
              );
            })}
            
            </MapView>
          </View>

          <View style={styles(currentTheme).subContainerImage}>
            {loading && (
              <Spinner
                spinnerColor={currentTheme.spinnerColor}
                backColor={currentTheme.themeBackground}
              />
            )}
            <TextDefault
              textColor={currentTheme.fontMainColor}
              center
              bolder
              H2
              style={styles(currentTheme).welcomeHeading}
            >
              {t('welcomeScreen')}
            </TextDefault>
            <TextDefault
              textColor={currentTheme.fontMainColor}
              bold
              center
              style={styles(currentTheme).descriptionEmpty}
            >
              {t('enategaUseYourLocationMessage')}
            </TextDefault>

            <TouchableOpacity
              activeOpacity={0.7}
              style={styles(currentTheme).linkButton}
              onPress={() => setCitiesModalVisible(true)}
            >
              <TextDefault textColor={currentTheme.fontMainColor} H5 center>
                {t('exploreYallaCities')}
              </TextDefault>
            </TouchableOpacity>
          </View>
        </View>

        {isCheckingZone && (
          <View
            style={{
              position: 'absolute',
              top: 0,
              left: 0,
              right: 0,
              bottom: 0,
              backgroundColor: 'rgba(0, 0, 0, 0.7)',
              justifyContent: 'center',
              alignItems: 'center',
              zIndex: 9999
            }}
          >
            <ActivityIndicator size='large' color={currentTheme.spinnerColor} />
          </View>
        )}
        
        <ForceUpdate />

        <ModalDropdown
          theme={currentTheme}
          visible={citiesModalVisible}
          onItemPress={handleMarkerPress}
          onClose={() => setCitiesModalVisible(false)}
        />
      </View>
    </>
  )
}<|MERGE_RESOLUTION|>--- conflicted
+++ resolved
@@ -109,13 +109,7 @@
   
       setIsCheckingZone(true)
 
-<<<<<<< HEAD
-      const matchingCity = checkLocationInCities(currentLocation, cities)
-      // console.log("Matching City:", matchingCity);
-=======
       const matchingCity = checkLocationInCities(currentLocation, filterCities())
-
->>>>>>> 6329f80b
       if (matchingCity) {
         try {
           const response = await getAddress(
@@ -201,43 +195,21 @@
                 />
               )}
 
-<<<<<<< HEAD
-            {cities.map((city) => {
-              const latitude = parseFloat(city.latitude);
-              const longitude = parseFloat(city.longitude);
-            
-              if (isNaN(latitude) || isNaN(longitude)) {
-                // console.warn(`Skipping marker for city: ${city.name} due to invalid coordinates`);
-                return null; 
-              }
-            
-              return (
-                <React.Fragment key={city.id}>
-                  <CustomMarkerWithLabel
-                    coordinate={{
-                      latitude: latitude,
-                      longitude: longitude,
-=======
+
               {filterCities()?.map((city) => (
                 <React.Fragment key={city?.id}>
                   <CustomMarkerWithLabel
                     coordinate={{
                       latitude: city?.latitude,
                       longitude: city?.longitude
->>>>>>> 6329f80b
                     }}
                     label={city?.name}
                     icon={markerIcon}
                     currentTheme={currentTheme}
                     onPress={() =>
                       handleMarkerPress({
-<<<<<<< HEAD
-                        latitude: latitude,
-                        longitude: longitude,
-=======
                         latitude: city?.latitude,
                         longitude: city?.longitude
->>>>>>> 6329f80b
                       })
                     }
                   />
@@ -246,19 +218,12 @@
                     city?.location?.coordinates &&
                     city?.location?.coordinates[0] && (
                       <Polygon
-<<<<<<< HEAD
-                        coordinates={city.location.coordinates[0].map((coord) => ({
-                          latitude: coord[1],
-                          longitude: coord[0],
-                        }))}
-=======
                         coordinates={city?.location?.coordinates[0].map(
                           (coord) => ({
                             latitude: coord[1],
                             longitude: coord[0]
                           })
                         )}
->>>>>>> 6329f80b
                         strokeColor={currentTheme.orderComplete}
                         fillColor={currentTheme.radiusFill}
                         strokeWidth={2}
