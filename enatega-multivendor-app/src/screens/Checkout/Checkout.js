--- conflicted
+++ resolved
@@ -797,7 +797,6 @@
                   />
                 </View>
                 <View style={[styles(currentTheme).headerContainer]}>
-<<<<<<< HEAD
 
                   <Location
                     locationIcon={currentTheme.newIconColor}
@@ -805,19 +804,6 @@
                     location={currentTheme.newFontcolor}
                   />
 
-=======
-                  <View style={styles().location}>
-                    <Location
-                      locationIconGray={{
-                        backgroundColor: 'transparent',
-                        width: 22,
-                      }}
-                      locationIcon={currentTheme.newIconColor}
-                      locationLabel={currentTheme.newFontcolor}
-                      location={currentTheme.newFontcolor}
-                    />
-                  </View>
->>>>>>> 6ba53719
                   <View
                     style={[
                       styles(currentTheme).horizontalLine,
