--- conflicted
+++ resolved
@@ -1,5 +1,4 @@
 import React, { useContext, useEffect, useLayoutEffect, useRef } from 'react'
-<<<<<<< HEAD
 import {
   View,
   TouchableOpacity,
@@ -7,9 +6,6 @@
   StatusBar,
   Platform
 } from 'react-native'
-=======
-import { View, TouchableOpacity, Keyboard, StatusBar, Platform } from 'react-native'
->>>>>>> eb588a2a
 import { TextField, OutlinedTextField } from 'react-native-material-textfield'
 import { scale } from '../../utils/scaling'
 import ThemeContext from '../../ui/ThemeContext/ThemeContext'
