--- conflicted
+++ resolved
@@ -131,12 +131,6 @@
 
   return (
     <View style={styles(currentTheme).flex}>
-<<<<<<< HEAD
-      {/* <ScrollView
-        showsVerticalScrollIndicator={false}
-        style={styles().mainView}> */}
-=======
->>>>>>> adcdb434
       <FlatList
         data={profile?.addresses}
         ListEmptyComponent={emptyView}
@@ -149,10 +143,6 @@
           <TouchableOpacity
             activeOpacity={0.7}
             style={[styles(currentTheme).containerSpace]}>
-<<<<<<< HEAD
-            <View style={[styles().width100]}>
-              <View style={[styles().titleAddress, styles().width100]}>
-=======
             <View style={[styles().width100, styles().rowContainer]}>
               <View style={[styles(currentTheme).homeIcon]}>
                 {addressIcons[address.label] ? (
@@ -164,76 +154,12 @@
                 )}
               </View>
               <View style={[styles().titleAddress]}>
->>>>>>> adcdb434
                 <TextDefault
                   textColor={currentTheme.darkBgFont}
                   style={styles(currentTheme).labelStyle}>
                   {t(address.label)}
                 </TextDefault>
               </View>
-<<<<<<< HEAD
-              <View style={{ ...alignment.MTxSmall }}></View>
-
-              <View style={styles().midContainer}>
-                <View style={[styles().homeIcon]}>
-                  {addressIcons[address.label] ? (
-                    React.createElement(addressIcons[address.label], {
-                      fill: currentTheme.iconColorPink
-                    })
-                  ) : (
-                    <AntDesign name="question" size={20} color="black" />
-                  )}
-                </View>
-
-                <View style={styles(currentTheme).addressDetail}>
-                  <TextDefault textColor={currentTheme.darkBgFont}>
-                    {address.deliveryAddress}
-                  </TextDefault>
-                  <TextDefault textColor={currentTheme.darkBgFont}>
-                    {address.details}
-                  </TextDefault>
-                </View>
-                <View style={styles().buttonsAddress}>
-                  <TouchableOpacity
-                    disabled={loadingMutation}
-                    activeOpacity={0.7}
-                    onPress={() => {
-                      navigation.navigate('EditAddress', { ...address })
-                    }}>
-                    <SimpleLineIcons
-                      name="pencil"
-                      size={scale(20)}
-                      color={currentTheme.tagColor}
-                    />
-                  </TouchableOpacity>
-
-                  <TouchableOpacity
-                    activeOpacity={0.7}
-                    disabled={loadingMutation}
-                    onPress={() => {
-                      mutate({
-                        variables: { id: address._id },
-                        onCompleted: () => {
-                          FlashMessage({
-                            message: 'Address deleted Successfully'
-                          })
-                        },
-                        onError: error => {
-                          FlashMessage({
-                            message: 'Error deleting address'
-                          })
-                        }
-                      })
-                    }}>
-                    <EvilIcons
-                      name="trash"
-                      size={scale(33)}
-                      color={currentTheme.tagColor}
-                    />
-                  </TouchableOpacity>
-                </View>
-              </View>
-=======
               <View style={styles().buttonsAddress}>
                 <TouchableOpacity
                   disabled={loadingMutation}
@@ -276,7 +202,6 @@
                   Islamabad
                 </TextDefault>
               </View>
->>>>>>> adcdb434
             </View>
           </TouchableOpacity>
         )}
