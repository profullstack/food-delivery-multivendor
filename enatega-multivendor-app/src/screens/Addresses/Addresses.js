import React, { useContext, useEffect, useLayoutEffect } from 'react'
import {
  View,
  TouchableOpacity,
  FlatList,
  StatusBar,
  Platform
} from 'react-native'
import { NetworkStatus, useMutation } from '@apollo/client'
import {
  AntDesign,
  EvilIcons,
  SimpleLineIcons,
  MaterialIcons
} from '@expo/vector-icons'

import gql from 'graphql-tag'

import { scale } from '../../utils/scaling'
import { deleteAddress } from '../../apollo/mutations'
import ThemeContext from '../../ui/ThemeContext/ThemeContext'
import UserContext from '../../context/User'
import { theme } from '../../utils/themeColors'
import styles from './styles'
import TextDefault from '../../components/Text/TextDefault/TextDefault'
import { alignment } from '../../utils/alignment'
import { useNavigation, useFocusEffect } from '@react-navigation/native'
import EmptyAddress from '../../assets/SVG/imageComponents/EmptyAddress'
import analytics from '../../utils/analytics'
import { FlashMessage } from '../../ui/FlashMessage/FlashMessage'
import navigationService from '../../routes/navigationService'
import { HeaderBackButton } from '@react-navigation/elements'
import CustomHomeIcon from '../../assets/SVG/imageComponents/CustomHomeIcon'
import CustomWorkIcon from '../../assets/SVG/imageComponents/CustomWorkIcon'
import CustomOtherIcon from '../../assets/SVG/imageComponents/CustomOtherIcon'
import { useTranslation } from 'react-i18next'

const DELETE_ADDRESS = gql`
  ${deleteAddress}
`

function Addresses() {
  const Analytics = analytics()

  const navigation = useNavigation()
  const [mutate, { loading: loadingMutation }] = useMutation(DELETE_ADDRESS)
  const { profile, refetchProfile, networkStatus } = useContext(UserContext)
  const themeContext = useContext(ThemeContext)
  const currentTheme = theme[themeContext.ThemeValue]
  const { t } = useTranslation()

  useFocusEffect(() => {
    if (Platform.OS === 'android') {
      StatusBar.setBackgroundColor('transparent')
    }
    StatusBar.setBarStyle('dark-content')
  })
  useEffect(() => {
    async function Track() {
      await Analytics.track(Analytics.events.NAVIGATE_TO_ADDRESS)
    }
    Track()
  }, [])
  useLayoutEffect(() => {
    navigation.setOptions({
      title: t('myAddresses'),
      headerRight: null,
      headerTitleAlign: 'center',
      headerTitleStyle: {
        color: '#000',
        fontWeight: 'bold'
      },
      headerTitleContainerStyle: {
        marginTop: '2%',
        paddingLeft: scale(25),
        paddingRight: scale(25),
        height: '75%',
        marginLeft: 0
      },
      headerStyle: {
        backgroundColor: currentTheme.white,
        elevation: 0
      },
      headerLeft: () => (
        <HeaderBackButton
          truncatedLabel=''
          backImage={() => (
            <View>
              <MaterialIcons name='arrow-back' size={30} color='black' />
            </View>
          )}
          onPress={() => {
            navigationService.goBack()
          }}
        />
      )
    })
  }, [])

  const addressIcons = {
    Home: CustomHomeIcon,
    Work: CustomWorkIcon,
    Other: CustomOtherIcon,
    House: CustomHomeIcon
  }

  function emptyView() {
    return (
      <View style={styles().subContainerImage}>
        <EmptyAddress width={scale(300)} height={scale(300)} />
        <View>
          <View style={styles().descriptionEmpty}>
            <View style={styles().viewTitle}>
              <TextDefault textColor={currentTheme.fontMainColor} bolder>
                {t('It&#39;s empty here')}
              </TextDefault>
            </View>
            <View>
              <TextDefault textColor={currentTheme.fontMainColor} bold>
                {t('You have not saved any address yet')}
                {'\n'}
                {t('Click Add New Address to get started')}
              </TextDefault>
            </View>
          </View>
        </View>
      </View>
    )
  }

  return (
    <View style={styles(currentTheme).flex}>
      <FlatList
        onRefresh={refetchProfile}
        refreshing={networkStatus === NetworkStatus.refetch}
        data={profile?.addresses}
        ListEmptyComponent={emptyView}
        keyExtractor={(item) => item._id}
        ItemSeparatorComponent={() => (
          <View style={styles(currentTheme).line} />
        )}
        ListHeaderComponent={() => <View style={{ ...alignment.MTmedium }} />}
        renderItem={({ item: address }) => (
          <TouchableOpacity
            activeOpacity={0.7}
            style={[styles(currentTheme).containerSpace]}
          >
            <View style={[styles().width100, styles().rowContainer]}>
              <View style={[styles(currentTheme).homeIcon]}>
                {addressIcons[address.label]
                  ? React.createElement(addressIcons[address.label], {
                      fill: currentTheme.darkBgFont
                    })
                  : React.createElement(addressIcons['Other'], {
                      fill: currentTheme.darkBgFont
                    })}
              </View>
              <View style={[styles().titleAddress]}>
                <TextDefault
                  textColor={currentTheme.darkBgFont}
                  style={styles(currentTheme).labelStyle}
                >
                  {t(address.label)}
                </TextDefault>
              </View>
              <View style={styles().buttonsAddress}>
                <TouchableOpacity
                  disabled={loadingMutation}
                  activeOpacity={0.7}
                  onPress={() => {
                    const [longitude, latitude] = address.location.coordinates
<<<<<<< HEAD
                    navigation.navigate('AddNewAddress', {
=======
                    console.log(longitude, latitude,address._id )
                    navigation.navigate('AddNewAddress', {
                      id:address._id,
>>>>>>> 8a246509
                      longitude: +longitude,
                      latitude: +latitude
                    })
                  }}
                >
                  <SimpleLineIcons
                    name='pencil'
                    size={scale(20)}
                    color={currentTheme.darkBgFont}
                  />
                </TouchableOpacity>

                <TouchableOpacity
                  activeOpacity={0.7}
                  disabled={loadingMutation}
                  onPress={() => {
                    mutate({ variables: { id: address._id } })
                  }}
                >
                  <EvilIcons
                    name='trash'
                    size={scale(33)}
                    color={currentTheme.darkBgFont}
                  />
                </TouchableOpacity>
              </View>
              <View style={{ ...alignment.MTxSmall }}></View>
            </View>
            <View style={styles().midContainer}>
              <View style={styles(currentTheme).addressDetail}>
                <TextDefault
                  numberOfLines={2}
                  textColor={currentTheme.darkBgFont}
                  style={{ ...alignment.PBxSmall }}
                >
                  {address.deliveryAddress}
                </TextDefault>
              </View>
            </View>
          </TouchableOpacity>
        )}
      />
      {/* </ScrollView> */}
      <View>
        <View style={styles(currentTheme).containerButton}>
          <TouchableOpacity
            activeOpacity={0.5}
            style={styles(currentTheme).addButton}
            onPress={() => navigation.navigate('SelectLocation')}
          >
            <TextDefault H5 bold>
              {t('addAddress')}
            </TextDefault>
          </TouchableOpacity>
        </View>
      </View>
    </View>
  )
}

export default Addresses<|MERGE_RESOLUTION|>--- conflicted
+++ resolved
@@ -169,13 +169,10 @@
                   activeOpacity={0.7}
                   onPress={() => {
                     const [longitude, latitude] = address.location.coordinates
-<<<<<<< HEAD
-                    navigation.navigate('AddNewAddress', {
-=======
+
                     console.log(longitude, latitude,address._id )
                     navigation.navigate('AddNewAddress', {
                       id:address._id,
->>>>>>> 8a246509
                       longitude: +longitude,
                       latitude: +latitude
                     })
