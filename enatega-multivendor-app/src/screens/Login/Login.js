import React, { useLayoutEffect } from 'react'
import {
  View,
  TouchableOpacity,
  KeyboardAvoidingView,
  ScrollView,
  Platform,
  Image,
  TextInput
} from 'react-native'
import { SafeAreaView } from 'react-native-safe-area-context'
import styles from './styles'
import Spinner from '../../components/Spinner/Spinner'
import TextDefault from '../../components/Text/TextDefault/TextDefault'
import { alignment } from '../../utils/alignment'
import { FontAwesome, SimpleLineIcons } from '@expo/vector-icons'
import { useLogin } from './useLogin'
import screenOptions from './screenOptions'
import { useTranslation } from 'react-i18next'
<<<<<<< HEAD
=======
import { scale } from '../../utils/scaling'
>>>>>>> adcdb434

function Login(props) {
  const {
    email,
    setEmail,
    password,
    setPassword,
    emailError,
    passwordError,
    registeredEmail,
    loading,
    loginLoading,
    loginAction,
    currentTheme,
    showPassword,
    setShowPassword,
    checkEmailExist
  } = useLogin()
  const { t } = useTranslation()
<<<<<<< HEAD
  const handleEmailChange = e => {
    setEmail(e)
  }
=======
>>>>>>> adcdb434
  useLayoutEffect(() => {
    props.navigation.setOptions(
      screenOptions({
        backColor: currentTheme.themeBackground,
        fontColor: currentTheme.fontMainColor,
        navigation: props.navigation
      })
    )
  }, [props.navigation])

  return (
    <SafeAreaView
      edges={['bottom', 'left', 'right']}
      style={styles(currentTheme).safeAreaViewStyles}>
      <KeyboardAvoidingView
        behavior={Platform.OS === 'ios' ? 'padding' : 'height'}
        style={styles().flex}>
        <ScrollView
          style={styles().flex}
          contentContainerStyle={{ flexGrow: 1 }}
          showsVerticalScrollIndicator={false}
          alwaysBounceVertical={false}>
          <View style={styles(currentTheme).mainContainer}>
            <View style={styles().subContainer}>
              <View style={styles().logoContainer}>
                <SimpleLineIcons name="envelope" size={30} color="black" />
              </View>
              <View>
                <TextDefault
                  H3
                  bolder
                  style={{
                    ...alignment.MTlarge,
                    ...alignment.MBmedium
                  }}>
                  {registeredEmail
                    ? 'Enter Your Email and Password'
                    : t('whatsYourEmail')}
                </TextDefault>

                <TextDefault
                  H5
                  bold
                  textColor={currentTheme.horizontalLine}
                  style={{ ...alignment.MBmedium }}>
                  {registeredEmail
                    ? 'Your email already exists.'
                    : t('checkAccount')}
                </TextDefault>
<<<<<<< HEAD
                {registeredEmail === false && (
                  <TextDefault
                    H5
                    bold
                    textColor={currentTheme.horizontalLine}
                    style={{
                      textAlign: 'center'
                    }}>
                    {registeredEmail ? t('signInWithEmail') : t('checkAccount')}
                  </TextDefault>
                )}
              </View>
              <View style={styles().form}>
                <View>
                  <TextInput
                    placeholder={t('email')}
                    style={[
                      styles(currentTheme).textField,
                      emailError !== null ? styles(currentTheme).errorInput : {}
                    ]}
                    placeholderTextColor={currentTheme.fontSecondColor}
                    onChangeText={handleEmailChange}
                    keyboardType="email-address"
                    autoCompleteType="email"
                    defaultValue='demo-customer@enatega.com'
                  />
                  {emailError !== null && (
                    <TextDefault
                      style={styles().error}
                      bold
                      textColor={currentTheme.textErrorColor}>
                      {emailError}
                    </TextDefault>
                  )}
                </View>
                {registeredEmail && (
                  <>
                    <View style={styles().passwordField}>
                      <TextInput
                        defaultValue='DemoCustomer55!'
                        secureTextEntry={showPassword}
                        placeholder={t('password')}
                        style={[
                          styles(currentTheme).textField,
                          styles().passwordInput,
                          passwordError !== null
                            ? styles(currentTheme).errorInput
                            : {}
                        ]}
                        placeholderTextColor={currentTheme.fontSecondColor}
                        value={password}
                        onChangeText={e => setPassword(e)}
                      />
                      <FontAwesome
                        onPress={() => setShowPassword(!showPassword)}
                        name={showPassword ? 'eye' : 'eye-slash'}
                        size={24}
                        color={
                          passwordError === null
                            ? currentTheme.startColor
                            : currentTheme.textErrorColor
                        }
                        style={[
                          styles().eyeBtn,
                          Platform.OS === 'android' && { marginTop: 40 }
                        ]}
                      />
                    </View>
                    {passwordError !== null && (
                      <View>
                        <TextDefault
                          style={styles().error}
                          bold
                          textColor={currentTheme.textErrorColor}>
                          {passwordError}
                        </TextDefault>
                      </View>
                    )}
                    <TouchableOpacity
                      style={alignment.MBxSmall}
                      activeOpacity={0.7}
                      onPress={() =>
                        props.navigation.navigate('ForgotPassword', { email })
                      }>
=======
              </View>
              <View style={styles().form}>
                <View>
                  <View>
                    <TextInput
                      placeholder={t('email')}
                      style={[
                        styles(currentTheme).textField,
                        emailError !== null
                          ? styles(currentTheme).errorInput
                          : {}
                      ]}
                      placeholderTextColor={currentTheme.fontSecondColor}
                      value={email}
                      onChangeText={e => setEmail(e.toLowerCase().trim())}
                    />
                    {emailError !== null && (
>>>>>>> adcdb434
                      <TextDefault
                        style={styles().error}
                        bold
                        textColor={currentTheme.textErrorColor}>
                        {emailError}
                      </TextDefault>
                    )}
                  </View>
                  {registeredEmail && (
                    <>
                      <View style={styles().passwordField}>
                        <TextInput
                          secureTextEntry={showPassword}
                          placeholder={t('password')}
                          style={[
                            styles(currentTheme).textField,
                            styles().passwordInput,
                            passwordError !== null
                              ? styles(currentTheme).errorInput
                              : {}
                          ]}
                          placeholderTextColor={currentTheme.fontSecondColor}
                          value={password}
                          onChangeText={e => setPassword(e)}
                        />
                        <FontAwesome
                          onPress={() => setShowPassword(!showPassword)}
                          name={showPassword ? 'eye' : 'eye-slash'}
                          size={24}
                          color={
                            passwordError === null
                              ? currentTheme.black
                              : currentTheme.textErrorColor
                          }
                          style={[styles().eyeBtn]}
                        />
                      </View>
                      {passwordError !== null && (
                        <View>
                          <TextDefault
                            style={styles().error}
                            bold
                            textColor={currentTheme.textErrorColor}>
                            {passwordError}
                          </TextDefault>
                        </View>
                      )}
                      <TouchableOpacity
                        style={alignment.MBsmall}
                        activeOpacity={0.7}
                        onPress={() =>
                          props.navigation.navigate('ForgotPassword', { email })
                        }>
                        <TextDefault
                          textColor={currentTheme.main}
                          style={alignment.MTsmall}
                          bolder>
                          {t('forgotPassword')}
                        </TextDefault>
                      </TouchableOpacity>
                    </>
                  )}
                </View>
                <View>
                  <TouchableOpacity
                    onPress={() =>
                      registeredEmail
                        ? loginAction(email, password)
                        : checkEmailExist(email)
                    }
                    activeOpacity={0.7}
                    style={styles(currentTheme).btn}>
                    <TextDefault
                      H4
                      textColor={currentTheme.fontFourthColor}
                      bold>
                      {loading || loginLoading ? (
                        <Spinner
                          backColor={currentTheme.backgroundColor}
                          spinnerColor={currentTheme.white}
                          size="small"
                        />
                      ) : registeredEmail ? (
                        'Login'
                      ) : (
                        t('continueBtn')
                      )}
                    </TextDefault>
                  </TouchableOpacity>
                </View>
              </View>
            </View>
          </View>
        </ScrollView>
      </KeyboardAvoidingView>
    </SafeAreaView>
  )
}

export default Login<|MERGE_RESOLUTION|>--- conflicted
+++ resolved
@@ -17,10 +17,7 @@
 import { useLogin } from './useLogin'
 import screenOptions from './screenOptions'
 import { useTranslation } from 'react-i18next'
-<<<<<<< HEAD
-=======
 import { scale } from '../../utils/scaling'
->>>>>>> adcdb434
 
 function Login(props) {
   const {
@@ -40,12 +37,6 @@
     checkEmailExist
   } = useLogin()
   const { t } = useTranslation()
-<<<<<<< HEAD
-  const handleEmailChange = e => {
-    setEmail(e)
-  }
-=======
->>>>>>> adcdb434
   useLayoutEffect(() => {
     props.navigation.setOptions(
       screenOptions({
@@ -95,92 +86,6 @@
                     ? 'Your email already exists.'
                     : t('checkAccount')}
                 </TextDefault>
-<<<<<<< HEAD
-                {registeredEmail === false && (
-                  <TextDefault
-                    H5
-                    bold
-                    textColor={currentTheme.horizontalLine}
-                    style={{
-                      textAlign: 'center'
-                    }}>
-                    {registeredEmail ? t('signInWithEmail') : t('checkAccount')}
-                  </TextDefault>
-                )}
-              </View>
-              <View style={styles().form}>
-                <View>
-                  <TextInput
-                    placeholder={t('email')}
-                    style={[
-                      styles(currentTheme).textField,
-                      emailError !== null ? styles(currentTheme).errorInput : {}
-                    ]}
-                    placeholderTextColor={currentTheme.fontSecondColor}
-                    onChangeText={handleEmailChange}
-                    keyboardType="email-address"
-                    autoCompleteType="email"
-                    defaultValue='demo-customer@enatega.com'
-                  />
-                  {emailError !== null && (
-                    <TextDefault
-                      style={styles().error}
-                      bold
-                      textColor={currentTheme.textErrorColor}>
-                      {emailError}
-                    </TextDefault>
-                  )}
-                </View>
-                {registeredEmail && (
-                  <>
-                    <View style={styles().passwordField}>
-                      <TextInput
-                        defaultValue='DemoCustomer55!'
-                        secureTextEntry={showPassword}
-                        placeholder={t('password')}
-                        style={[
-                          styles(currentTheme).textField,
-                          styles().passwordInput,
-                          passwordError !== null
-                            ? styles(currentTheme).errorInput
-                            : {}
-                        ]}
-                        placeholderTextColor={currentTheme.fontSecondColor}
-                        value={password}
-                        onChangeText={e => setPassword(e)}
-                      />
-                      <FontAwesome
-                        onPress={() => setShowPassword(!showPassword)}
-                        name={showPassword ? 'eye' : 'eye-slash'}
-                        size={24}
-                        color={
-                          passwordError === null
-                            ? currentTheme.startColor
-                            : currentTheme.textErrorColor
-                        }
-                        style={[
-                          styles().eyeBtn,
-                          Platform.OS === 'android' && { marginTop: 40 }
-                        ]}
-                      />
-                    </View>
-                    {passwordError !== null && (
-                      <View>
-                        <TextDefault
-                          style={styles().error}
-                          bold
-                          textColor={currentTheme.textErrorColor}>
-                          {passwordError}
-                        </TextDefault>
-                      </View>
-                    )}
-                    <TouchableOpacity
-                      style={alignment.MBxSmall}
-                      activeOpacity={0.7}
-                      onPress={() =>
-                        props.navigation.navigate('ForgotPassword', { email })
-                      }>
-=======
               </View>
               <View style={styles().form}>
                 <View>
@@ -198,7 +103,6 @@
                       onChangeText={e => setEmail(e.toLowerCase().trim())}
                     />
                     {emailError !== null && (
->>>>>>> adcdb434
                       <TextDefault
                         style={styles().error}
                         bold
