--- conflicted
+++ resolved
@@ -1,10 +1,7 @@
 import { StyleSheet } from 'react-native'
 import { alignment } from '../../utils/alignment'
 import { scale } from '../../utils/scaling'
-<<<<<<< HEAD
-=======
 
->>>>>>> 18ec63ad
 const styles = (props = null) =>
   StyleSheet.create({
     flex: {
