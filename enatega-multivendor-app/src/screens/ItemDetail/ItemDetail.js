--- conflicted
+++ resolved
@@ -311,23 +311,14 @@
     <>
       <View style={[styles().flex, styles(currentTheme).mainContainer]}>
         <KeyboardAvoidingView
-<<<<<<< HEAD
-          behavior={Platform.OS === 'ios' ? 'padding' : 'height'}
-          keyboardVerticalOffset={Platform.OS === 'ios' ? `${0}` : `${100}`}
+          behavior={Platform.OS === 'ios' ? 'padding' : null}
+          style={styles().flex}
         >
           {imageUrl && <ImageHeader image={imageUrl} />}
           <ScrollView
             showsVerticalScrollIndicator={false}
-            style={styles().scrollViewContainer}
+            contentContainerStyle={{ flexGrow: 1 }}
           >
-=======
-          behavior={Platform.OS === 'ios' ? 'padding' : null}
-          style={styles().flex}>
-          {imageUrl && <ImageHeader image={imageUrl} />}
-          <ScrollView
-            showsVerticalScrollIndicator={false}
-            contentContainerStyle={{ flexGrow: 1 }}>
->>>>>>> eb588a2a
             <View style={styles().subContainer}>
               <HeadingComponent title={food.title} price={calculatePrice()} />
 
