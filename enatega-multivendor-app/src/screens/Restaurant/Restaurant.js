--- conflicted
+++ resolved
@@ -16,22 +16,11 @@
   Text
 } from 'react-native'
 import Animated, {
-<<<<<<< HEAD
-  Extrapolation,
-  interpolate,
-  useSharedValue,
-  Easing as EasingNode,
-  withTiming,
-  withRepeat,
-  useAnimatedStyle,
-  useAnimatedScrollHandler
-=======
   Extrapolate,
   interpolateNode,
   useValue,
   EasingNode,
   timing
->>>>>>> adcdb434
 } from 'react-native-reanimated'
 import { SafeAreaView } from 'react-native-safe-area-context'
 import {
@@ -70,20 +59,12 @@
 const HEADER_MAX_HEIGHT = height * 0.3
 const HEADER_MIN_HEIGHT = height * 0.07 + TOP_BAR_HEIGHT
 
-<<<<<<< HEAD
-const config = (to) => ({
-  duration: 250,
-  toValue: to,
-  easing: EasingNode.inOut(EasingNode.ease)
-})
-=======
 const POPULAR_ITEMS = gql`
   ${popularItems}
 `
 const FOOD = gql`
   ${food}
 `
->>>>>>> adcdb434
 
 // const concat = (...args) => args.join('')
 function Restaurant(props) {
@@ -100,10 +81,6 @@
   const circle = useSharedValue(0)
   const themeContext = useContext(ThemeContext)
   const currentTheme = theme[themeContext.ThemeValue]
-<<<<<<< HEAD
-
-=======
->>>>>>> adcdb434
   const configuration = useContext(ConfigurationContext)
   const [selectedLabel, selectedLabelSetter] = useState(0)
   const [buttonClicked, buttonClickedSetter] = useState(false)
@@ -215,12 +192,25 @@
     }
   }, [data])
 
-  const scrollHandler = useAnimatedScrollHandler((event) => {
-    translationY.value = event.contentOffset.y
-  })
-
   const isOpen = () => {
-<<<<<<< HEAD
+    if (data.restaurant.openingTimes?.length < 1) return false
+    const date = new Date()
+    const day = date.getDay()
+    const hours = date.getHours()
+    const minutes = date.getMinutes()
+    const todaysTimings = data.restaurant.openingTimes.find(
+      o => o.day === DAYS[day]
+    )
+    if (todaysTimings === undefined) return false
+    const times = todaysTimings.times.filter(
+      t =>
+        hours >= Number(t.startTime[0]) &&
+        minutes >= Number(t.startTime[1]) &&
+        hours <= Number(t.endTime[0]) &&
+        minutes <= Number(t.endTime[1])
+    )
+
+  const isOpen = () => {
     if (data) {
       if (data?.restaurant?.openingTimes?.length < 1) return false
       const date = new Date()
@@ -238,24 +228,6 @@
           hours <= Number(t.endTime[0]) &&
           minutes <= Number(t.endTime[1])
       )
-=======
-    if (data.restaurant.openingTimes?.length < 1) return false
-    const date = new Date()
-    const day = date.getDay()
-    const hours = date.getHours()
-    const minutes = date.getMinutes()
-    const todaysTimings = data.restaurant.openingTimes.find(
-      o => o.day === DAYS[day]
-    )
-    if (todaysTimings === undefined) return false
-    const times = todaysTimings.times.filter(
-      t =>
-        hours >= Number(t.startTime[0]) &&
-        minutes >= Number(t.startTime[1]) &&
-        hours <= Number(t.endTime[0]) &&
-        minutes <= Number(t.endTime[1])
-    )
->>>>>>> adcdb434
 
       return times?.length > 0
     } else {
@@ -326,10 +298,6 @@
     ) {
       await setCartRestaurant(food.restaurant)
       const result = checkItemCart(food._id)
-<<<<<<< HEAD
-
-=======
->>>>>>> adcdb434
       if (result.exist) await addQuantity(result.key)
       else await addCartItem(food._id, food.variations[0]._id, 1, [], clearFlag)
       animate()
@@ -408,12 +376,8 @@
   }
 
   function onViewableItemsChanged({ viewableItems }) {
-<<<<<<< HEAD
-    if (viewableItems?.length === 0) return
-=======
     buttonClickedSetter(false)
     if (viewableItems.length === 0) return
->>>>>>> adcdb434
     if (
       selectedLabel !== viewableItems[0].section.index &&
       buttonClicked === false
@@ -423,66 +387,6 @@
       scrollToNavbar(viewableItems[0].section.index)
     }
   }
-<<<<<<< HEAD
-  const onScrollEndSnapToEdge = (event) => {
-    event.persist()
-    const y = event.nativeEvent.contentOffset.y
-
-    if (y > 0 && y < HALF_HEADER_SCROLL / 2) {
-      if (scrollRef.current) {
-        withTiming(translationY.value, config(0), (finished) => {
-          if (finished) {
-            scrollRef.current.scrollToLocation({
-              animated: false,
-              sectionIndex: 0,
-              itemIndex: 0,
-              viewOffset: HEADER_MAX_HEIGHT - HEADER_MIN_HEIGHT,
-              viewPosition: 0
-            })
-          }
-        })
-      }
-    } else if (HALF_HEADER_SCROLL / 2 <= y && y < HALF_HEADER_SCROLL) {
-      if (scrollRef.current) {
-        withTiming(translationY.value, config(SCROLL_RANGE), (finished) => {
-          if (finished) {
-            scrollRef.current.scrollToLocation({
-              animated: false,
-              sectionIndex: 0,
-              itemIndex: 0,
-              viewOffset: -(HEADER_MAX_HEIGHT - HEADER_MIN_HEIGHT),
-              viewPosition: 0
-            })
-          }
-        })
-      }
-    }
-    buttonClickedSetter(false)
-  }
-
-  const circleSize = interpolate(
-    circle.value,
-    [0, 0.5, 1],
-    [scale(18), scale(24), scale(18)],
-    Extrapolation.CLAMP
-  )
-  const radiusSize = interpolate(
-    circle.value,
-    [0, 0.5, 1],
-    [scale(9), scale(12), scale(9)],
-    Extrapolation.CLAMP
-  )
-
-  const fontStyles = useAnimatedStyle(() => {
-    return {
-      fontSize: interpolate(
-        circle.value,
-        [0, 0.5, 1],
-        [8, 12, 8],
-        Extrapolation.CLAMP
-      )
-    }
-=======
 
   // Important
   const headerHeight = interpolateNode(animation, {
@@ -517,25 +421,10 @@
     inputRange: [0, 0.5, 1],
     outputRange: [scale(8), scale(12), scale(8)],
     extrapolate: Extrapolate.CLAMP
->>>>>>> adcdb434
   })
 
   if (loading) {
     return (
-<<<<<<< HEAD
-      <Animated.View
-        style={[
-          styles().flex,
-          {
-            marginTop: inset.top,
-            paddingBottom: inset.bottom,
-            paddingTop: HEADER_MAX_HEIGHT - HEADER_MIN_HEIGHT,
-            backgroundColor: currentTheme.headerMenuBackground
-          }
-        ]}
-      >
-        <ImageHeader
-=======
       <View style={[styles().flex]}>
         <ImageHeader
           iconColor={iconColor}
@@ -545,16 +434,12 @@
           iconRadius={iconRadius}
           iconTouchWidth={iconTouchWidth}
           iconTouchHeight={iconTouchHeight}
->>>>>>> adcdb434
           restaurantName={propsData.name}
           restaurantId={propsData._id}
           restaurantImage={propsData.image}
           restaurant={null}
           topaBarData={[]}
           loading={loading}
-<<<<<<< HEAD
-          translationY={translationY}
-=======
           minimumOrder={propsData.minimumOrder}
           tax={propsData.tax}
           updatedDeals={[]}
@@ -564,7 +449,6 @@
           search={search}
           searchHandler={searchHandler}
           searchPopupHandler={searchPopupHandler}
->>>>>>> adcdb434
         />
 
         <View
@@ -600,13 +484,8 @@
     )
   }
   if (error) return <TextError text={JSON.stringify(error)} />
-<<<<<<< HEAD
-  const restaurant = data && data.restaurant
-  const allDeals = restaurant.categories.filter((cat) => cat.foods.length)
-=======
   const restaurant = data.restaurant
   const allDeals = restaurant.categories.filter(cat => cat?.foods?.length)
->>>>>>> adcdb434
   const deals = allDeals.map((c, index) => ({
     ...c,
     data: c.foods,
@@ -629,8 +508,6 @@
         <View style={styles(currentTheme).flex}>
           <ImageHeader
             ref={flatListRef}
-<<<<<<< HEAD
-=======
             iconColor={iconColor}
             iconSize={iconSize}
             height={headerHeight}
@@ -638,7 +515,6 @@
             iconRadius={iconRadius}
             iconTouchWidth={iconTouchWidth}
             iconTouchHeight={iconTouchHeight}
->>>>>>> adcdb434
             restaurantName={propsData.name}
             restaurantId={propsData._id}
             restaurantImage={propsData.image}
@@ -646,107 +522,6 @@
             topaBarData={updatedDeals}
             changeIndex={changeIndex}
             selectedLabel={selectedLabel}
-<<<<<<< HEAD
-            translationY={translationY}
-          />
-
-          <AnimatedSectionList
-            ref={scrollRef}
-            sections={deals}
-            style={{
-              flexGrow: 1,
-              zIndex: -1,
-              paddingTop: HEADER_MAX_HEIGHT - HEADER_MIN_HEIGHT,
-              marginTop: HEADER_MIN_HEIGHT
-            }}
-            // Important
-            contentContainerStyle={{
-              paddingBottom: HEADER_MAX_HEIGHT - HEADER_MIN_HEIGHT
-            }}
-            scrollEventThrottle={1}
-            stickySectionHeadersEnabled={false}
-            showsVerticalScrollIndicator={false}
-            refreshing={networkStatus === 4}
-            onRefresh={() => networkStatus === 7 && refetch()}
-            onViewableItemsChanged={onViewableItemsChanged}
-            onMomentumScrollEnd={(event) => {
-              onScrollEndSnapToEdge(event)
-            }}
-            onScroll={scrollHandler}
-            keyExtractor={(item, index) => item + index}
-            ItemSeparatorComponent={() => (
-              <View style={styles(currentTheme).listSeperator} />
-            )}
-            SectionSeparatorComponent={(props) => {
-              if (!props.leadingItem) return null
-              return <View style={styles(currentTheme).sectionSeparator} />
-            }}
-            renderSectionHeader={({ section: { title } }) => {
-              return (
-                <TextDefault
-                  style={styles(currentTheme).sectionHeaderText}
-                  textColor={currentTheme.fontMainColor}
-                  bolder
-                  B700
-                  H4
-                >
-                  {title}
-                </TextDefault>
-              )
-            }}
-            renderItem={({ item, index }) => (
-              <TouchableOpacity
-                style={styles(currentTheme).dealSection}
-                activeOpacity={0.7}
-                onPress={() =>
-                  onPressItem({
-                    ...item,
-                    restaurant: restaurant._id,
-                    restaurantName: restaurant.name
-                  })
-                }
-              >
-                <View style={styles(currentTheme).deal}>
-                  <View style={styles(currentTheme).flex}>
-                    <View style={styles(currentTheme).dealDescription}>
-                      <TextDefault
-                        textColor={currentTheme.fontMainColor}
-                        style={styles(currentTheme).headerText}
-                        numberOfLines={1}
-                        bolder
-                      >
-                        {item.title}
-                      </TextDefault>
-                      <TextDefault style={styles(currentTheme).priceText} small>
-                        {wrapContentAfterWords(item.description, 5)}
-                      </TextDefault>
-                      <View style={styles(currentTheme).dealPrice}>
-                        <TextDefault
-                          numberOfLines={1}
-                          textColor={currentTheme.fontMainColor}
-                          style={styles(currentTheme).priceText}
-                          bolder
-                          small
-                        >
-                          {configuration.currencySymbol}{' '}
-                          {parseFloat(item.variations[0].price).toFixed(2)}
-                        </TextDefault>
-                        {item.variations[0].discounted > 0 && (
-                          <TextDefault
-                            numberOfLines={1}
-                            textColor={currentTheme.fontSecondColor}
-                            style={styles().priceText}
-                            small
-                            lineOver
-                          >
-                            {configuration.currencySymbol}{' '}
-                            {(
-                              item.variations[0].price +
-                              item.variations[0].discounted
-                            ).toFixed(2)}
-                          </TextDefault>
-                        )}
-=======
             minimumOrder={propsData.minimumOrder}
             tax={propsData.tax}
             updatedDeals={updatedDeals}
@@ -892,7 +667,6 @@
                             tagCart={tagCart}
                           />
                         ))}
->>>>>>> adcdb434
                       </View>
                     </View>
                   )
