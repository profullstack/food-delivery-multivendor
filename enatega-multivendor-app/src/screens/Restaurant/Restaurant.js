--- conflicted
+++ resolved
@@ -147,13 +147,8 @@
       setFilterData(filteredData)
       setShowSearchResults(false)
     } else if (deals) {
-<<<<<<< HEAD
-      const regex = new RegExp(search, 'i')
-      console.log("🚀 ~ useEffect ~ regex:", regex)
-=======
       const escapedSearchText = escapeRegExp(search);
       const regex = new RegExp(escapedSearchText, 'i')
->>>>>>> 4f169bf1
       const filteredData = []
       deals.forEach((category) => {
         category.data.forEach((deals) => {
