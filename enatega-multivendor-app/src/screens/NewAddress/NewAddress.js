import React, {
  useState,
  useRef,
  useEffect,
  useContext,
  useLayoutEffect
} from 'react'
import {
  View,
  TouchableOpacity,
  Platform,
  KeyboardAvoidingView,
  ScrollView,
  Image
} from 'react-native'
import { useSafeAreaInsets } from 'react-native-safe-area-context'
import styles from './styles'
import { OutlinedTextField } from 'react-native-material-textfield'
import MapView, { PROVIDER_GOOGLE } from 'react-native-maps'
import * as Location from 'expo-location'
import gql from 'graphql-tag'
import { scale } from '../../utils/scaling'
import { createAddress } from '../../apollo/mutations'
import { useMutation } from '@apollo/client'
import ThemeContext from '../../ui/ThemeContext/ThemeContext'
import { theme } from '../../utils/themeColors'
import { FlashMessage } from '../../ui/FlashMessage/FlashMessage'
import TextDefault from '../../components/Text/TextDefault/TextDefault'
import { alignment } from '../../utils/alignment'
import { LocationContext } from '../../context/Location'
import { mapStyle } from '../../utils/mapStyle'
import SearchModal from '../../components/Address/SearchModal'
import analytics from '../../utils/analytics'
import { MaterialIcons, Entypo, Foundation } from '@expo/vector-icons'
import { HeaderBackButton } from '@react-navigation/elements'
import navigationService from '../../routes/navigationService'
import { useTranslation } from 'react-i18next'

const CREATE_ADDRESS = gql`
  ${createAddress}
`

const labelValues = [
  {
    title: 'Home',
    value: 'Home',
    icon: <Entypo name="home" size={24} />
  },
  {
    title: 'Work',
    value: 'Work',
    icon: <MaterialIcons name="work" size={24} />
  },
  {
    title: 'Other',
    value: 'Other',
    icon: <Foundation name="heart" size={24} />
  }
]

const LATITUDE = 33.7001019
const LONGITUDE = 72.9735978
const LATITUDE_DELTA = 0.0022
const LONGITUDE_DELTA = 0.0021

function NewAddress(props) {
  const Analytics = analytics()

  const { t } = useTranslation()
  const addressRef = useRef()
  const inset = useSafeAreaInsets()
  const [modalVisible, setModalVisible] = useState(false)
  const location = props.route.params ? props.route.params.location : null
  const { setLocation } = useContext(LocationContext)
  const [deliveryAddress, setDeliveryAddress] = useState('')
  const [deliveryDetails, setDeliveryDetails] = useState('')
  const [deliveryAddressError, setDeliveryAddressError] = useState('')
  const [deliveryDetailsError, setDeliveryDetailsError] = useState('')
  const [selectedLabel, setSelectedLabel] = useState(labelValues[0].value)
  const [region, setRegion] = useState({
    latitude: location ? location.latitude : LATITUDE,
    latitudeDelta: LATITUDE_DELTA,
    longitude: location ? location.longitude : LONGITUDE,
    longitudeDelta: LONGITUDE_DELTA
  })

  const regionObj = props.route.params ? props.route.params.regionChange : null
  const themeContext = useContext(ThemeContext)
  const currentTheme = theme[themeContext.ThemeValue]
  useEffect(() => {
    async function Track() {
      await Analytics.track(Analytics.events.NAVIGATE_TO_NEWADDRESS)
    }
    Track()
  }, [])
  useLayoutEffect(() => {
    props.navigation.setOptions({
      headerRight: null,
      title: t('addAddress'),
      headerStyle: {
        backgroundColor: currentTheme.headerBackground,
        borderBottomLeftRadius: 20,
        borderBottomRightRadius: 20
      },
      headerTitleContainerStyle: {
        marginTop: '1%',
        marginLeft: '10%',
        paddingLeft: scale(20),
        paddingRight: scale(20),
        height: '75%',
        borderRadius: scale(10),
        backgroundColor: currentTheme.black,
        borderColor: currentTheme.white,
        borderWidth: 1
      },
      headerTitleAlign: 'center',
      headerRight: null,
      headerLeft: () => (
        <HeaderBackButton
          truncatedLabel=""
          backImage={() => (
            <View style={styles(currentTheme).headerBackBtnContainer}>
              <MaterialIcons name="arrow-back" size={30} color="black" />
            </View>
          )}
          onPress={() => {
            navigationService.goBack()
          }}
        />
      )
    })
  }, [props.navigation])

  useEffect(() => {
    if (!regionObj) return regionChange(region)
    regionChange(regionObj)
  }, [regionObj])

  const [mutate, { loading }] = useMutation(CREATE_ADDRESS, {
    onCompleted,
    onError
  })

  function regionChange(region) {
    Location.reverseGeocodeAsync({
      latitude: region.latitude,
      longitude: region.longitude
    })
      .then(data => {
        if (data.length) {
          const location = data[0]
          const deliveryAddress = Object.keys(location)
            .map(key => location[key])
            .join(' ')
          setDeliveryAddress(deliveryAddress)
          setRegion(region)
          addressRef.current.setValue(deliveryAddress)
        } else console.log('location not recognized')
      })
      .catch(error => {
        console.log('Error : regionChange', error)
      })
  }

  function onCompleted(data) {
    FlashMessage({
      message: t('addressUpdated')
    })
    const address = data.createAddress.addresses.find(a => a.selected)
    const cartAddress = props.route.params?.backScreen || null
    setLocation({
      ...address,
      latitude: parseFloat(address.location.coordinates[1]),
      longitude: parseFloat(address.location.coordinates[0])
    })
    if (cartAddress === 'Cart') {
      props.navigation.navigate('Cart')
    } else props.navigation.goBack()
  }

  function onError(error) {
    console.log(error)
    FlashMessage({
      message: `${t('errorOccured')} ${error}`
    })
  }

  const onOpen = () => {
    setModalVisible(true)
  }
  const onClose = () => {
    setModalVisible(false)
  }

  const onSubmit = (deliveryAddressGeo, coordinates) => {
    setDeliveryAddress(deliveryAddressGeo)
    addressRef.current.setValue(deliveryAddressGeo)
    setRegion({
      ...region,
      longitude: coordinates.lng,
      latitude: coordinates.lat
    })
    setModalVisible(false)
  }

  return (
    <>
      <KeyboardAvoidingView
        behavior={Platform.OS === 'ios' ? 'padding' : 'height'}
        keyboardVerticalOffset={Platform.OS === 'android' ? 20 : 0}
        style={styles(currentTheme).flex}
        enabled={!modalVisible}>
        <View style={styles().flex}>
          <View style={styles(currentTheme).mapContainer}>
            <MapView
              style={styles().flex}
              scrollEnabled={false}
              zoomEnabled={false}
              zoomControlEnabled={false}
              rotateEnabled={false}
              cacheEnabled={true}
              showsUserLocation={false}
              customMapStyle={mapStyle}
              initialRegion={{
                latitude: LATITUDE,
                latitudeDelta: LATITUDE_DELTA,
                longitude: LONGITUDE,
                longitudeDelta: LONGITUDE_DELTA
              }}
              region={region}
              provider={PROVIDER_GOOGLE}
              onPress={() => {
                props.navigation.navigate('FullMap', {
                  latitude: region.latitude,
                  longitude: region.longitude,
                  currentScreen: 'NewAddress'
                })
              }}></MapView>
            <View style={styles().imageContainer}>
              <Image
                source={require('../../assets/images/user.png')}
                width={20}
              />
            </View>
          </View>

          <ScrollView
            style={{ flex: 1, backgroundColor: currentTheme.themeBackground }}
            contentContainerStyle={{ flexGrow: 1 }}
            showsVerticalScrollIndicator={false}>
            <View style={styles(currentTheme).subContainer}>
              <View style={styles(currentTheme).upperContainer}>
                <View style={styles(currentTheme).addressContainer}>
                  <View style={styles(currentTheme).geoLocation}>
                    <View style={{ width: '100%' }}>
                      <OutlinedTextField
                        placeholder={t('deliveryAddress')}
                        error={deliveryAddressError}
                        ref={addressRef}
                        value={deliveryAddress}
                        label={t('fullDeliveryAddress')}
                        labelFontSize={scale(12)}
                        fontSize={scale(12)}
                        renderRightAccessory={() => (
                          <TouchableOpacity onPress={onOpen}>
                            <MaterialIcons
                              name="edit"
                              size={18}
                              color={currentTheme.darkBgFont}
                            />
                          </TouchableOpacity>
                        )}
                        maxLength={100}
                        textColor={currentTheme.darkBgFont}
                        baseColor={currentTheme.darkBgFont}
                        errorColor={currentTheme.textErrorColor}
                        tintColor={
                          !deliveryAddressError ? currentTheme.tagColor : 'red'
                        }
                        labelTextStyle={{
                          fontSize: scale(12),
                          paddingTop: scale(1)
                        }}
                        onChangeText={text => {
                          setDeliveryAddress(text)
                        }}
                        onBlur={() => {
                          setDeliveryAddressError(
                            !deliveryAddress.trim().length
                              ? t('DeliveryAddressIsRequired')
                              : null
                          )
                        }}
                      />
                    </View>
                  </View>
                  <View style={{ ...alignment.MTlarge }}></View>
                  <OutlinedTextField
                    placeholder={t('aptFloor')}
                    error={deliveryDetailsError}
                    label={t('deliveryDetails')}
                    labelFontSize={scale(12)}
                    fontSize={scale(12)}
                    textAlignVertical="top"
                    multiline={false}
                    maxLength={30}
                    textColor={currentTheme.darkBgFont}
                    baseColor={currentTheme.darkBgFont}
                    errorColor={currentTheme.textErrorColor}
                    tintColor={
                      !deliveryDetailsError ? currentTheme.tagColor : 'red'
                    }
                    labelOffset={{ y1: -5 }}
                    labelTextStyle={{
                      fontSize: scale(12),
                      paddingTop: scale(1)
                    }}
                    value={deliveryDetails}
                    onChangeText={text => {
                      setDeliveryDetails(text)
                    }}
                    onBlur={() => {
                      setDeliveryDetailsError(
                        !deliveryDetails.trim().length
                          ? 'Delivery details is required'
                          : null
                      )
                    }}
                  />
                </View>

                <View style={styles().labelButtonContainer}>
                  <View style={styles().labelTitleContainer}>
                    <View style={styles().horizontalLine} />
                    <TextDefault
                      textColor={currentTheme.fontMainColor}
                      h5
                      bolder>
                      {t('addLabel')}
                    </TextDefault>
                  </View>
                  <View style={styles().buttonInline}>
                    {labelValues.map((label, index) => (
                      <React.Fragment key={index}>
                        <TouchableOpacity
                          activeOpacity={0.5}
                          style={
                            selectedLabel === label.value
                              ? styles(currentTheme).activeLabel
                              : styles(currentTheme).labelButton
                          }
                          onPress={() => {
                            setSelectedLabel(label.value)
                          }}>
                          <TextDefault
                            textColor={
                              selectedLabel === label.value
                                ? currentTheme.iconColorPink
                                : currentTheme.fontMainColor
                            }
                            bold
                            center>
                            {label.icon}
                          </TextDefault>
                        </TouchableOpacity>
                      </React.Fragment>
                    ))}
                  </View>

                  <View style={styles().textbuttonInline}>
                    {labelValues.map((label, index) => (
                      <React.Fragment key={index}>
                        <TextDefault
                          style={styles().titlebuttonInline}
                          textColor={currentTheme.black}
                          bold
                          center>
                          {t(label.title)}
                        </TextDefault>
                        </React.Fragment>
                    ))}
                  </View>
                </View>
              </View>
            </View>

            <TouchableOpacity
              disabled={loading}
              onPress={() => {
                const deliveryAddressError = !deliveryAddress.trim().length
                  ? t('DeliveryAddressIsRequired')
                  : null
                const deliveryDetailsError = !deliveryDetails.trim().length
                  ? t('DeliveryAddressIsRequired')
                  : null

                setDeliveryAddressError(deliveryAddressError)
                setDeliveryDetailsError(deliveryDetailsError)

                if (
                  deliveryAddressError === null &&
                  deliveryDetailsError === null
                ) {
                  mutate({
                    variables: {
                      addressInput: {
                        latitude: `${region.latitude}`,
                        longitude: `${region.longitude}`,
                        deliveryAddress: deliveryAddress.trim(),
                        details: deliveryDetails.trim(),
                        label: selectedLabel
                      }
                    }
                  })
                }
              }}
              activeOpacity={0.5}
              style={styles(currentTheme).saveBtnContainer}>
              <TextDefault textColor={currentTheme.black} H5 bold>
                {t('saveContBtn')}
              </TextDefault>
            </TouchableOpacity>
          </ScrollView>
        </View>
      </KeyboardAvoidingView>
<<<<<<< HEAD
      {modalVisible ? (
        <SearchModal
          visible={modalVisible}
          onClose={onClose}
          onSubmit={onSubmit}
        />
      ) : null}
=======
      {modalVisible ? <SearchModal
        visible={modalVisible}
        onClose={onClose}
        onSubmit={onSubmit}
      /> : null}
>>>>>>> 8826d3ed
      <View
        style={{
          paddingBottom: inset.bottom,
          backgroundColor: currentTheme.themeBackground
        }}
      />
    </>
  )
}

export default NewAddress<|MERGE_RESOLUTION|>--- conflicted
+++ resolved
@@ -423,7 +423,7 @@
           </ScrollView>
         </View>
       </KeyboardAvoidingView>
-<<<<<<< HEAD
+
       {modalVisible ? (
         <SearchModal
           visible={modalVisible}
@@ -431,13 +431,7 @@
           onSubmit={onSubmit}
         />
       ) : null}
-=======
-      {modalVisible ? <SearchModal
-        visible={modalVisible}
-        onClose={onClose}
-        onSubmit={onSubmit}
-      /> : null}
->>>>>>> 8826d3ed
+      
       <View
         style={{
           paddingBottom: inset.bottom,
