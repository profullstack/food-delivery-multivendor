--- conflicted
+++ resolved
@@ -293,24 +293,16 @@
   )
 }
 function HelpButton(props) {
-<<<<<<< HEAD
   const { t } = useTranslation()
-=======
   const navigation = useNavigation()
->>>>>>> eb588a2a
   return (
     <TouchableOpacity
       style={{
         backgroundColor: props.iconBackground,
         borderRadius: scale(10),
-<<<<<<< HEAD
         marginRight: scale(5)
       }}
-=======
-        marginRight: scale(5),
-      }}
       onPress={() => navigation.navigate('Help')}
->>>>>>> eb588a2a
     >
       <TextDefault style={{ padding: scale(7) }} small bold>
         {t('help')}
