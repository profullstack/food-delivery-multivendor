--- conflicted
+++ resolved
@@ -5,10 +5,7 @@
 import { alignment } from '../../../utils/alignment'
 import ThemeContext from '../../../ui/ThemeContext/ThemeContext'
 import { theme } from '../../../utils/themeColors'
-<<<<<<< HEAD
 import { useTranslation } from 'react-i18next'
-=======
->>>>>>> eb588a2a
 import { LocationContext } from '../../../context/Location'
 import { TouchableOpacity } from 'react-native-gesture-handler'
 import { topRatedVendorsInfo } from '../../../apollo/queries'
@@ -36,16 +33,16 @@
     }
   })
 
-
   const renderItem = ({ item }) => (
     <TouchableOpacity
       style={styles().topbrandsContainer}
-      onPress={() => navigation.navigate('Restaurant', { ...item })}>
+      onPress={() => navigation.navigate('Restaurant', { ...item })}
+    >
       <View style={styles().brandImgContainer}>
         <Image
           source={{ uri: item.image }}
           style={styles().brandImg}
-          resizeMode="contain"
+          resizeMode='contain'
         />
       </View>
 
@@ -53,12 +50,14 @@
         style={{
           alignItems: 'center',
           justifyContent: 'center'
-        }}>
+        }}
+      >
         <TextDefault
           style={styles().brandName}
           textColor={currentTheme.fontThirdColor}
           H5
-          bolder>
+          bolder
+        >
           {item?.name}
         </TextDefault>
         <TextDefault textColor={currentTheme.fontFifthColor} normal>
@@ -77,14 +76,15 @@
         numberOfLines={1}
         textColor={currentTheme.fontFourthColor}
         bolder
-        H4>
+        H4
+      >
         {t('topBrands')}
       </TextDefault>
       <View style={{ ...alignment.PRsmall }}>
         <FlatList
           data={data?.topRatedVendors}
           renderItem={renderItem}
-          keyExtractor={item => item?._id}
+          keyExtractor={(item) => item?._id}
           contentContainerStyle={{ flexGrow: 1 }}
           showsVerticalScrollIndicator={false}
           showsHorizontalScrollIndicator={false}
