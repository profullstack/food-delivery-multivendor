import React, { useContext } from 'react'
import { View, Image, TouchableOpacity } from 'react-native'
import styles from './styles'
import ConfigurationContext from '../../../context/Configuration'
import { useNavigation } from '@react-navigation/native'
import ThemeContext from '../../../ui/ThemeContext/ThemeContext'
import { theme } from '../../../utils/themeColors'
import TextDefault from '../../Text/TextDefault/TextDefault'
import { alignment } from '../../../utils/alignment'
import { AntDesign, Ionicons, MaterialIcons, Feather } from '@expo/vector-icons'
import { scale } from '../../../utils/scaling'
import { DAYS } from '../../../utils/enums'
import { profile } from '../../../apollo/queries'
import { addFavouriteRestaurant } from '../../../apollo/mutations'
import UserContext from '../../../context/User'
import gql from 'graphql-tag'
import { useMutation } from '@apollo/client'
import Spinner from '../../Spinner/Spinner'
import { FlashMessage } from '../../../ui/FlashMessage/FlashMessage'
import { useTranslation } from 'react-i18next'

const ADD_FAVOURITE = gql`
  ${addFavouriteRestaurant}
`
const PROFILE = gql`
  ${profile}
`

function Item(props) {
  const { t } = useTranslation()
  const navigation = useNavigation()
  const { profile } = useContext(UserContext)
  const heart = profile ? profile.favourite.includes(props.item._id) : false
  const item = props.item
  const category = item?.categories?.map(category => category.title)
  const configuration = useContext(ConfigurationContext)
  const themeContext = useContext(ThemeContext)
  const currentTheme = theme[themeContext.ThemeValue]
  const [mutate, { loading: loadingMutation }] = useMutation(ADD_FAVOURITE, {
    onCompleted,
    refetchQueries: [{ query: PROFILE }]
  })
  const { isAvailable, openingTimes } = item
  const isOpen = () => {
    const date = new Date()
    const day = date.getDay()
    const hours = date.getHours()
    const minutes = date.getMinutes()
    const todaysTimings = openingTimes.find(o => o.day === DAYS[day])
    if (todaysTimings === undefined) return false
    const times = todaysTimings.times.filter(
      t =>
        hours >= Number(t.startTime[0]) &&
        minutes >= Number(t.startTime[1]) &&
        hours <= Number(t.endTime[0]) &&
        minutes <= Number(t.endTime[1])
    )
    return times.length > 0
  }

  function onCompleted() {
    FlashMessage({ message: t('favouritelistUpdated') })
  }
  return (
    <TouchableOpacity
      style={{ padding: scale(10) }}
      activeOpacity={1}
      onPress={() => navigation.navigate('Restaurant', { ...item })}>
      <View key={item._id} style={styles().mainContainer}>
        <View style={[styles(currentTheme).restaurantContainer]}>
          <View style={styles().imageContainer}>
            <Image
              resizeMode="cover"
              source={{ uri: item.image }}
              style={styles().img}
            />
            <View style={styles().overlayRestaurantContainer}>
              <TouchableOpacity
                activeOpacity={0}
                disabled={loadingMutation}
                style={styles(currentTheme).favOverlay}
                onPress={() =>
                  profile ? mutate({ variables: { id: item._id } }) : null
                }>
                {loadingMutation ? (
                  <Spinner size={'small'} backColor={'transparent'} />
                ) : (
                  <AntDesign
                    name={heart ? 'heart' : 'hearto'}
                    size={scale(15)}
                    color="black"
                  />
                )}
              </TouchableOpacity>
              {(!isAvailable || !isOpen()) && (
                <View style={{ ...styles().featureOverlay, top: 40 }}>
                  <TextDefault
                    style={[
                      styles(currentTheme).featureText,
                      {
                        ...alignment.MTxSmall,
                        ...alignment.PLsmall,
                        ...alignment.PRsmall,
                        ...alignment.PTxSmall,
                        ...alignment.PBxSmall
                      }
                    ]}
                    textColor={currentTheme.fontWhite}
                    numberOfLines={1}
                    small
                    bold
                    uppercase>
                    {t('Closed')}
                  </TextDefault>
                </View>
              )}
              {/* <View style={styles(currentTheme).deliveryRestaurantOverlay}>
                <TextDefault
                  textColor={currentTheme.fontMainColor}
                  numberOfLines={1}
                  small
                  bolder
                  center>
                  {item.deliveryTime + ' '}
                  {t('min')}
                </TextDefault>
              </View> */}
            </View>
          </View>
          <View style={styles().descriptionContainer}>
            <View style={styles().aboutRestaurant}>
              <TextDefault
                style={{ width: '77%' }}
                H4
                numberOfLines={1}
                textColor={currentTheme.fontThirdColor}
                bolder>
                {item.name}
              </TextDefault>
              <View style={[styles().aboutRestaurant, { width: '23%' }]}>
<<<<<<< HEAD
                <Ionicons
                  name="star"
                  size={scale(15)}
                  color={currentTheme.primery}
                />
=======
                <Feather name="star" size={18} color={currentTheme.stars} />
>>>>>>> adcdb434
                <TextDefault
                textColor={currentTheme.fontThirdColor}
       
                H4
                 bolder
                  style={{ marginLeft: scale(2), marginRight: scale(5)}}
                 >
                  {item.reviewData.ratings}
                </TextDefault>
                <TextDefault
                   textColor={currentTheme.fontNewColor}
                  style={{ marginLeft: scale(2)}}
                 
                  H5>
                  ({item.reviewData.reviews.length})
                </TextDefault>
              </View>
            </View>
            <TextDefault
              style={styles().offerCategoty}
              numberOfLines={1}
            bold
            Normal
            textColor={currentTheme.fontNewColor}
            >
              {category.toString()}
            </TextDefault>
            <View style={styles().priceRestaurant}>
              <View
                style={{
                  flexDirection: 'row',
                  alignItems: 'center',
                  gap: 5,
                  justifyContent: 'center',
                  marginRight: 18
                }}>
                <AntDesign name="clockcircleo" size={16}
                color={currentTheme.fontNewColor} />
                <TextDefault
                  textColor={currentTheme.fontNewColor}
                  numberOfLines={1}
                  bold
                  Normal>
                  {item.deliveryTime + ' '}
                  {t('min')}
                </TextDefault>
              </View>
              <View
                style={{
                  flexDirection: 'row',
                  alignItems: 'center',
                  gap: 4,
                  justifyContent: 'center',
                  marginRight: 10
                }}>
                <MaterialIcons name="directions-bike" size={16}
                color={currentTheme.fontNewColor}/>
                <TextDefault
                  style={styles().offerCategoty}
                  textColor={currentTheme.fontNewColor}
                numberOfLines={1}
                bold
                Normal>
                  {configuration.currencySymbol + '' + item.minimumOrder}{' '}
                </TextDefault>
              </View>
            </View>
          </View>
        </View>
      </View>
    </TouchableOpacity>
  )
}

export default Item<|MERGE_RESOLUTION|>--- conflicted
+++ resolved
@@ -138,15 +138,7 @@
                 {item.name}
               </TextDefault>
               <View style={[styles().aboutRestaurant, { width: '23%' }]}>
-<<<<<<< HEAD
-                <Ionicons
-                  name="star"
-                  size={scale(15)}
-                  color={currentTheme.primery}
-                />
-=======
                 <Feather name="star" size={18} color={currentTheme.stars} />
->>>>>>> adcdb434
                 <TextDefault
                 textColor={currentTheme.fontThirdColor}
        
