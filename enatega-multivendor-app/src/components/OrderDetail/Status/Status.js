--- conflicted
+++ resolved
@@ -145,11 +145,9 @@
 }
 
 const StatusRow = ({ theme, number, status, time, isEta, showLine }) => {
-<<<<<<< HEAD
+
   const {t} = useTranslation()
-=======
-  const {t} =useTranslation()
->>>>>>> 510ee79d
+
   return (
     <View style={{backgroundColor: theme.themeBackground}}>
       <View style={styles.statusRow}>
