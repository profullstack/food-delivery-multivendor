import { View, Image } from 'react-native'
import React from 'react'
import TextDefault from '../../Text/TextDefault/TextDefault'
import styles from './styles'
import { useTranslation } from 'react-i18next'
import { alignment } from '../../../utils/alignment'
import { scale } from '../../../utils/scaling'
import { ChatButton } from './ChatButton'
import { ORDER_STATUS_ENUM } from '../../../utils/enums'

export default function Detail({
  theme,
  from,
  orderNo,
  deliveryAddress,
  items,
  currencySymbol,
  subTotal,
  tip,
  tax,
  deliveryCharges,
  total,
  navigation,
  id,
  rider,
  orderStatus
}) {
  const { t } = useTranslation()
  return (
    <View style={styles.container(theme)}>
      {rider && orderStatus !== ORDER_STATUS_ENUM.DELIVERED && (
        <ChatButton
          onPress={() => navigation.navigate('ChatWithRider', { id })}
          title={t('chatWithRider')}
          description={t('askContactlessDelivery')}
          theme={theme}
        />
      )}
<<<<<<< HEAD
      <TextDefault
        textColor={theme.gray500}
        bolder
        H5
        style={{ ...alignment.MBsmall }}
      >
        {t('yourOrder')} ({items.length})
      </TextDefault>
      <View style={{ flexDirection: 'row', justifyContent: 'space-between' }}>
        <TextDefault
          textColor={theme.gray500}
          bolder
          Normal
          style={{ ...alignment.MBsmall }}
        >
          {t('itemsAndQuantity')}
=======
      <TextDefault textColor={theme.gray500} bolder H5 style={{ ...alignment.MBsmall }}>
        {t('yourOrder')}: #{orderNo}
      </TextDefault>
      <TextDefault textColor={theme.gray500} bolder H5 style={{ ...alignment.MBsmall }}>
        {t('restaurantName')}: {from}
      </TextDefault>
      <View style={{ flexDirection: 'row', justifyContent: 'space-between' }}>
        <TextDefault textColor={theme.gray500} bolder Normal style={{ ...alignment.MBsmall }}>
          {t('itemsAndQuantity')} ({items.length})
>>>>>>> eb588a2a
        </TextDefault>
        <TextDefault
          textColor={theme.gray500}
          bolder
          Normal
          style={{ ...alignment.MBsmall }}
        >
          {t('price')}
        </TextDefault>
      </View>
      <View style={styles.itemsContainer}>
        {items.map((item) => (
          <ItemRow
            key={item._id}
            theme={theme}
            quantity={item.quantity}
            title={`${item.title} ${item.variation.title}`}
            currency={currencySymbol}
            price={item.variation.price}
            options={item.addons.map((addon) =>
              addon.options.map(({ title }) => title)
            )}
            image={item.image}
          />
        ))}
      </View>
    </View>
  )
}
const ItemRow = ({
  theme,
  quantity,
  title,
  options = ['raita', '7up'],
  price,
  currency,
  image
}) => {
  const { t } = useTranslation()
  return (
<<<<<<< HEAD
    <View style={styles.itemRow}>
      <View>
        <Image
          style={{
            width: scale(48),
            height: scale(64),
            borderRadius: scale(8)
          }}
          source={
            image
              ? { uri: image }
              : require('../../../assets/images/food_placeholder.png')
          }
        ></Image>
=======
    <View style={styles.itemRow(theme)}>
      <View >
        <Image style={{ width: scale(48), height: scale(64), borderRadius: scale(8) }} source={image ? { uri: image } : require('../../../assets/images/food_placeholder.png')}></Image>
>>>>>>> eb588a2a
      </View>
      <View style={{ width: '60%',justifyContent:'center' }}>
        <TextDefault
          left
          numberOfLines={1}
          textColor={theme.gray900}
          H5
          bolder
          style={{ ...alignment.MBxSmall }}
        >
          {title}
        </TextDefault>

        {options.length>0 &&<TextDefault
          bold
          textColor={theme.gray600}
          left
          style={{ ...alignment.MBxSmall }}
        >
          {options.join(',')}
        </TextDefault>}

        <TextDefault Regular left bolder textColor={theme.gray900}>
          x{quantity}
        </TextDefault>
      </View>
      <TextDefault
        right
        style={{ width: '20%' }}
        bolder
        textColor={theme.gray900}
        H5
      >
        {currency}
        {price}
      </TextDefault>
    </View>
  )
}<|MERGE_RESOLUTION|>--- conflicted
+++ resolved
@@ -36,14 +36,21 @@
           theme={theme}
         />
       )}
-<<<<<<< HEAD
       <TextDefault
         textColor={theme.gray500}
         bolder
         H5
         style={{ ...alignment.MBsmall }}
       >
-        {t('yourOrder')} ({items.length})
+        {t('yourOrder')}: #{orderNo}
+      </TextDefault>
+      <TextDefault
+        textColor={theme.gray500}
+        bolder
+        H5
+        style={{ ...alignment.MBsmall }}
+      >
+        {t('restaurantName')}: {from}
       </TextDefault>
       <View style={{ flexDirection: 'row', justifyContent: 'space-between' }}>
         <TextDefault
@@ -52,18 +59,7 @@
           Normal
           style={{ ...alignment.MBsmall }}
         >
-          {t('itemsAndQuantity')}
-=======
-      <TextDefault textColor={theme.gray500} bolder H5 style={{ ...alignment.MBsmall }}>
-        {t('yourOrder')}: #{orderNo}
-      </TextDefault>
-      <TextDefault textColor={theme.gray500} bolder H5 style={{ ...alignment.MBsmall }}>
-        {t('restaurantName')}: {from}
-      </TextDefault>
-      <View style={{ flexDirection: 'row', justifyContent: 'space-between' }}>
-        <TextDefault textColor={theme.gray500} bolder Normal style={{ ...alignment.MBsmall }}>
           {t('itemsAndQuantity')} ({items.length})
->>>>>>> eb588a2a
         </TextDefault>
         <TextDefault
           textColor={theme.gray500}
@@ -104,8 +100,7 @@
 }) => {
   const { t } = useTranslation()
   return (
-<<<<<<< HEAD
-    <View style={styles.itemRow}>
+    <View style={styles.itemRow(theme)}>
       <View>
         <Image
           style={{
@@ -119,13 +114,8 @@
               : require('../../../assets/images/food_placeholder.png')
           }
         ></Image>
-=======
-    <View style={styles.itemRow(theme)}>
-      <View >
-        <Image style={{ width: scale(48), height: scale(64), borderRadius: scale(8) }} source={image ? { uri: image } : require('../../../assets/images/food_placeholder.png')}></Image>
->>>>>>> eb588a2a
       </View>
-      <View style={{ width: '60%',justifyContent:'center' }}>
+      <View style={{ width: '60%', justifyContent: 'center' }}>
         <TextDefault
           left
           numberOfLines={1}
@@ -137,14 +127,16 @@
           {title}
         </TextDefault>
 
-        {options.length>0 &&<TextDefault
-          bold
-          textColor={theme.gray600}
-          left
-          style={{ ...alignment.MBxSmall }}
-        >
-          {options.join(',')}
-        </TextDefault>}
+        {options.length > 0 && (
+          <TextDefault
+            bold
+            textColor={theme.gray600}
+            left
+            style={{ ...alignment.MBxSmall }}
+          >
+            {options.join(',')}
+          </TextDefault>
+        )}
 
         <TextDefault Regular left bolder textColor={theme.gray900}>
           x{quantity}
