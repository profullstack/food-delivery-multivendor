import React, { useContext } from 'react'
import { View, TouchableOpacity, Image, StatusBar } from 'react-native'
import { Ionicons } from '@expo/vector-icons'
import { MaterialIcons } from '@expo/vector-icons'
import { scale } from '../../../utils/scaling'
import styles from './styles'
import { useNavigation } from '@react-navigation/native'
import TextDefault from '../../Text/TextDefault/TextDefault'
import Animated from 'react-native-reanimated'
import ThemeContext from '../../../ui/ThemeContext/ThemeContext'
import { theme } from '../../../utils/themeColors'
import { useTranslation } from 'react-i18next'
const AnimatedIon = Animated.createAnimatedComponent(Ionicons)
function ImageHeader(props) {
  const { t } = useTranslation()
  const themeContext = useContext(ThemeContext)
  const currentTheme = theme[themeContext.ThemeValue]
  const navigation = useNavigation()
  return (
<<<<<<< HEAD
=======
    <>
        <StatusBar
    backgroundColor={currentTheme.themeBackground}
    barStyle={
      themeContext.ThemeValue === 'Dark' ? 'light-content' : 'dark-content'
    }
  />
>>>>>>> aa7a81a3
    <View style={styles(currentTheme).mainContainer}>
      <View style={styles().topBar}>
        <TouchableOpacity
          activeOpacity={0.7}
          style={{
            backgroundColor: props.iconBackColor,
<<<<<<< HEAD
=======
            color: props.iconColor,
>>>>>>> aa7a81a3
            width: '20%'
          }}
          onPress={() => navigation.goBack()}
        >
<<<<<<< HEAD
          <AnimatedIon name='arrow-back' size={25} />
=======
          <AnimatedIon color={props.iconColor} name='arrow-back' size={25} />
>>>>>>> aa7a81a3
        </TouchableOpacity>
        <View>
          <TextDefault
            H4
            bolder
            Center
            textColor={currentTheme.fontThirdColor}
            numberOfLines={1}
            ellipsizeMode='tail'
          >
            {props.restaurantName.length > 20
              ? `${props.restaurantName.slice(0, 15)}...`
              : props.restaurantName}
          </TextDefault>
        </View>
        <View style={{ width: '20%' }}></View>
      </View>
    </View>
    </>
  )
}
export default ImageHeader<|MERGE_RESOLUTION|>--- conflicted
+++ resolved
@@ -17,8 +17,6 @@
   const currentTheme = theme[themeContext.ThemeValue]
   const navigation = useNavigation()
   return (
-<<<<<<< HEAD
-=======
     <>
         <StatusBar
     backgroundColor={currentTheme.themeBackground}
@@ -26,26 +24,18 @@
       themeContext.ThemeValue === 'Dark' ? 'light-content' : 'dark-content'
     }
   />
->>>>>>> aa7a81a3
     <View style={styles(currentTheme).mainContainer}>
       <View style={styles().topBar}>
         <TouchableOpacity
           activeOpacity={0.7}
           style={{
             backgroundColor: props.iconBackColor,
-<<<<<<< HEAD
-=======
             color: props.iconColor,
->>>>>>> aa7a81a3
             width: '20%'
           }}
           onPress={() => navigation.goBack()}
         >
-<<<<<<< HEAD
-          <AnimatedIon name='arrow-back' size={25} />
-=======
           <AnimatedIon color={props.iconColor} name='arrow-back' size={25} />
->>>>>>> aa7a81a3
         </TouchableOpacity>
         <View>
           <TextDefault
