--- conflicted
+++ resolved
@@ -109,8 +109,13 @@
     }
   }
 
-  const distance = calculateDistance(aboutObject?.latitude, aboutObject?.longitude, location?.latitude, location?.longitude)
-  
+  const distance = calculateDistance(
+    aboutObject?.latitude,
+    aboutObject?.longitude,
+    location?.latitude,
+    location?.longitude
+  )
+
   const hideKeyboard = () => {
     Keyboard.dismiss()
   }
@@ -305,11 +310,9 @@
                 </View>
               </View>
               <View style={{ display: 'flex', flexDirection: 'row', gap: 7 }}>
-<<<<<<< HEAD
-                <Text style={styles().restaurantAbout}>1.6km {t('away')}</Text>
-=======
-                <Text style={styles().restaurantAbout}>{distance.toFixed(2)}km away</Text>
->>>>>>> eb588a2a
+                <Text style={styles().restaurantAbout}>
+                  {distance.toFixed(2)}km away
+                </Text>
                 <Text style={styles().restaurantAbout}>|</Text>
                 <Text style={styles().restaurantAbout}>
                   ${aboutObject.restaurantTax} {t('deliveryCharges')}
