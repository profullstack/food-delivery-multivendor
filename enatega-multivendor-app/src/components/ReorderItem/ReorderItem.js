--- conflicted
+++ resolved
@@ -64,11 +64,9 @@
                     style={{ marginRight: scale(5) }}
                     textColor={currentTheme.secondaryText}
                     Normal>
-<<<<<<< HEAD
-                    {props?.itemAddons?.length} {t('additionalItems')}
-=======
-                    {props?.optionsTitle?.slice(0, 3).length} Additional Items
->>>>>>> 235e0cb2
+
+                    {props?.optionsTitle?.slice(0, 3).length} {t('additionalItems')}
+
                   </TextDefault>
                   <Feather
                     name={isDropdownOpen ? 'chevron-up' : 'chevron-down'}
