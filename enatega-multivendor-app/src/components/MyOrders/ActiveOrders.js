import React, { useContext } from 'react'
import { View, TouchableOpacity, Image, FlatList } from 'react-native'
import { useSubscription } from '@apollo/client'
import gql from 'graphql-tag'
import { subscriptionOrder } from '../../apollo/subscriptions'
import ThemeContext from '../../ui/ThemeContext/ThemeContext'
import { theme } from '../../utils/themeColors'
import TextDefault from '../Text/TextDefault/TextDefault'
import TextError from '../Text/TextError/TextError'
import { alignment } from '../../utils/alignment'
import styles from './styles'
import { scale } from '../../utils/scaling'
import { useTranslation } from 'react-i18next'
import ConfigurationContext from '../../context/Configuration'
import { ProgressBar } from '../Main/ActiveOrders/ProgressBar'
import { calulateRemainingTime } from '../../utils/customFunctions'

const ActiveOrders = ({ navigation, loading, error, activeOrders }) => {
  const { t } = useTranslation()
  const themeContext = useContext(ThemeContext)
  const currentTheme = theme[themeContext.ThemeValue]
  const configuration = useContext(ConfigurationContext)

  const renderItem = ({ item }) => (
    <Item
      item={item}
      navigation={navigation}
      currentTheme={currentTheme}
      configuration={configuration}
    />
  )

  if (loading) {
    return <></>
  }
  if (error) return <TextError text={error.message} />

  return (
<<<<<<< HEAD
    <React.Fragment>
      {showActiveHeader && (
        <Heading headerName={t('ActiveOrder')} textWidth="90%" />
      )}
      {activeOrders?.map((item, index) => (
        <Item
          key={index.toString()}
          item={item}
          navigation={navigation}
          currentTheme={currentTheme}
        />
      ))}
      {showPastHeader && (
        <Heading headerName={t('PastOrder')} textWidth="90%" />
      )}
    </React.Fragment>
=======
    <FlatList
      data={activeOrders}
      renderItem={renderItem}
      keyExtractor={(item, index) => index.toString()}
    />
>>>>>>> b04c6d1a
  )
}

const getItems = items => {
  return items
    .map(
      item =>
        `${item.quantity}x ${item.title}${
          item.variation.title ? `(${item.variation.title})` : ''
        }`
    )
    .join('\n')
}

const Item = ({ item, navigation, currentTheme, configuration }) => {
  useSubscription(
    gql`
      ${subscriptionOrder}
    `,
    { variables: { id: item._id } }
  )
  const { t } = useTranslation()
  const remainingTime = calulateRemainingTime(item)
  return (
    <TouchableOpacity
      activeOpacity={0.7}
      onPress={() => navigation.navigate('OrderDetail', { _id: item._id })}>
      <View style={{ flex: 1 }}>
        <View style={styles(currentTheme).subContainer}>
          <View style={styles().orderDescriptionContainer}>
            <TextDefault h5 bold textColor={currentTheme.gray500}>
              {t('estimatedDeliveryTime')}
            </TextDefault>
          </View>
          <View style={styles().orderDescriptionContainer}>
            <TextDefault Regular textColor={currentTheme.gray900} H1 bolder>
              {remainingTime}-{remainingTime + 5} mins
            </TextDefault>
          </View>
          <View style={{flex:1}}>
            <ProgressBar
              configuration={configuration}
              currentTheme={currentTheme}
              item={item}
              navigation={navigation}
              customWidth={scale(65)}
            />
          </View>
          <View
            style={{
              ...styles().orderDescriptionContainer,
              ...alignment.PTxSmall
            }}>
            <TextDefault h5 bold textColor={currentTheme.secondaryText}>
              {item.orderStatus === 'PENDING'
                ? t('PenddingText')
                : t('PenddingText1')}
            </TextDefault>
          </View>
          <View
            style={{
              flex: 1,
              flexDirection: 'row',
              //alignItems: 'center',
              justifyContent: 'center',
              ...alignment.Mmedium,
              ...alignment.MTlarge
            }}>
            <Image
              style={styles(currentTheme).restaurantImage1}
              resizeMode="cover"
              source={{ uri: item.restaurant.image }}
            />
            <View style={styles(currentTheme).textContainer2}>
              <View style={styles().subContainerLeft}>
                <TextDefault
                  textColor={currentTheme.fontMainColor}
                  uppercase
                  bolder
                  numberOfLines={2}
                  style={styles(currentTheme).restaurantName}>
                  {item.restaurant.name}
                </TextDefault>
                <TextDefault
                  numberOfLines={1}
                  style={{ ...alignment.MTxSmall }}
                  textColor={currentTheme.fontMainColor}
                  bolder
                  small>
                  {getItems(item.items)}
                </TextDefault>
              </View>
            </View>
            <View style={styles(currentTheme).subContainerRight}>
              <TextDefault
                //numberOfLines={1}
                textColor={currentTheme.fontMainColor}
                bolder>
                {configuration.currencySymbol}
                {parseFloat(item.orderAmount).toFixed(2)}
              </TextDefault>
            </View>
          </View>
        </View>
      </View>
    </TouchableOpacity>
  )
}

export default ActiveOrders<|MERGE_RESOLUTION|>--- conflicted
+++ resolved
@@ -36,7 +36,6 @@
   if (error) return <TextError text={error.message} />
 
   return (
-<<<<<<< HEAD
     <React.Fragment>
       {showActiveHeader && (
         <Heading headerName={t('ActiveOrder')} textWidth="90%" />
@@ -53,13 +52,6 @@
         <Heading headerName={t('PastOrder')} textWidth="90%" />
       )}
     </React.Fragment>
-=======
-    <FlatList
-      data={activeOrders}
-      renderItem={renderItem}
-      keyExtractor={(item, index) => index.toString()}
-    />
->>>>>>> b04c6d1a
   )
 }
 
@@ -99,7 +91,7 @@
               {remainingTime}-{remainingTime + 5} mins
             </TextDefault>
           </View>
-          <View style={{flex:1}}>
+          <View style={{ flex: 1 }}>
             <ProgressBar
               configuration={configuration}
               currentTheme={currentTheme}
