import { FlatList, Image, Text, View, TouchableOpacity } from "react-native";
import { scale } from "../../utils/scaling";
import styles from "./styles";
<<<<<<< HEAD
import UserContext from '../../context/User'
=======
import { LinearGradient } from "react-native-svg";
>>>>>>> b04c6d1a

const ItemCard = ({ item, onPressItem, restaurant, tagCart }) => {  
  const handleAddToCart = () => {
    onPressItem({
        ...item,
        restaurant: restaurant._id,
        restaurantName: restaurant.name
    });
  }

  return (
    <TouchableOpacity onPress={handleAddToCart}>
      <View style={styles().card}>
        {tagCart(item._id)}
        <Text style={{
          color: '#4B5563',
          fontSize: scale(12),
          fontWeight: '600',
          marginBottom: scale(11)
        }}>
          {item.title}
        </Text>
        <View style={{ alignItems: 'center' }}>
          <Image
            source={{ uri: item.image }}
            style={[{ width: 138, height: 120 }, styles().popularMenuImg]}
          />
          <View style={styles().popularMenuPrice}>
            <Text style={{ color: '#1C1C1E', fontSize: scale(12) }}>
              ${item.variations[0].price}
            </Text>
            <Text style={{
              color: '#9CA3AF',
              fontSize: scale(12),
              textDecorationLine: 'line-through'
            }}>
              ${item.variations[0].discounted}
            </Text>
          </View>
        </View>
      </View>
    </TouchableOpacity>
  )
  
}

export default ItemCard;<|MERGE_RESOLUTION|>--- conflicted
+++ resolved
@@ -1,31 +1,27 @@
-import { FlatList, Image, Text, View, TouchableOpacity } from "react-native";
-import { scale } from "../../utils/scaling";
-import styles from "./styles";
-<<<<<<< HEAD
-import UserContext from '../../context/User'
-=======
-import { LinearGradient } from "react-native-svg";
->>>>>>> b04c6d1a
+import { FlatList, Image, Text, View, TouchableOpacity } from 'react-native'
+import { scale } from '../../utils/scaling'
+import styles from './styles'
 
-const ItemCard = ({ item, onPressItem, restaurant, tagCart }) => {  
+const ItemCard = ({ item, onPressItem, restaurant, tagCart }) => {
   const handleAddToCart = () => {
     onPressItem({
-        ...item,
-        restaurant: restaurant._id,
-        restaurantName: restaurant.name
-    });
+      ...item,
+      restaurant: restaurant._id,
+      restaurantName: restaurant.name
+    })
   }
 
   return (
     <TouchableOpacity onPress={handleAddToCart}>
       <View style={styles().card}>
         {tagCart(item._id)}
-        <Text style={{
-          color: '#4B5563',
-          fontSize: scale(12),
-          fontWeight: '600',
-          marginBottom: scale(11)
-        }}>
+        <Text
+          style={{
+            color: '#4B5563',
+            fontSize: scale(12),
+            fontWeight: '600',
+            marginBottom: scale(11)
+          }}>
           {item.title}
         </Text>
         <View style={{ alignItems: 'center' }}>
@@ -37,11 +33,12 @@
             <Text style={{ color: '#1C1C1E', fontSize: scale(12) }}>
               ${item.variations[0].price}
             </Text>
-            <Text style={{
-              color: '#9CA3AF',
-              fontSize: scale(12),
-              textDecorationLine: 'line-through'
-            }}>
+            <Text
+              style={{
+                color: '#9CA3AF',
+                fontSize: scale(12),
+                textDecorationLine: 'line-through'
+              }}>
               ${item.variations[0].discounted}
             </Text>
           </View>
@@ -49,7 +46,6 @@
       </View>
     </TouchableOpacity>
   )
-  
 }
 
-export default ItemCard;+export default ItemCard