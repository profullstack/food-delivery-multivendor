import React, { useState, useEffect, useContext } from 'react'
import AsyncStorage from '@react-native-async-storage/async-storage'
import { useApolloClient, useQuery } from '@apollo/client'
import gql from 'graphql-tag'
import { v5 as uuidv5 } from 'uuid'
import { v1 as uuidv1 } from 'uuid'
import { profile } from '../apollo/queries'
import { LocationContext } from './Location'
import AuthContext from './Auth'

import analytics from '../utils/analytics'

import { useTranslation } from 'react-i18next'

const v1options = {
  random: [
    0x10,
    0x91,
    0x56,
    0xbe,
    0xc4,
    0xfb,
    0xc1,
    0xea,
    0x71,
    0xb4,
    0xef,
    0xe1,
    0x67,
    0x1c,
    0x58,
    0x36
  ]
}

const PROFILE = gql`
  ${profile}
`

const UserContext = React.createContext({})

export const UserProvider = props => {
  const Analytics = analytics()

  const { t } = useTranslation()

  const { token, setToken } = useContext(AuthContext)
  const client = useApolloClient()
  const { location, setLocation } = useContext(LocationContext)
  const [cart, setCart] = useState([])
  const [restaurant, setRestaurant] = useState(null)
  const [isPickup, setIsPickup] = useState(false)
<<<<<<< HEAD
=======
  const [instructions, setInstructions] = useState('')
>>>>>>> aa7a81a3

  const {
    called: calledProfile,
    loading: loadingProfile,
    error: errorProfile,
    data: dataProfile,
    refetch: refetchProfile,
    networkStatus
  } = useQuery(PROFILE, {
    fetchPolicy: 'network-only',
    onError,
    onCompleted,
    skip: !token
  })
  useEffect(() => {
    let isSubscribed = true
    ;(async () => {
      const restaurant = await AsyncStorage.getItem('restaurant')
      const cart = await AsyncStorage.getItem('cartItems')
      isSubscribed && setRestaurant(restaurant || null)
      isSubscribed && setCart(cart ? JSON.parse(cart) : [])
    })()
    return () => {
      isSubscribed = false
    }
  }, [])

  function onError(error) {
    console.log('error context user', error.message)
  }
  async function onCompleted(data) {
    const { _id: userId, name, email, phone } = data.profile
    await Analytics.identify(
      {
        userId,
        name,
        email,
        phone
      },
      userId
    )
    await Analytics.track(Analytics.events.USER_RECONNECTED, {
      userId: data.profile._id
    })
  }

  const logout = async () => {
    try {
      await AsyncStorage.removeItem('token')
      setToken(null)
      if (location._id) {
        setLocation({
          label: t('selectedLocation'),
          latitude: location.latitude,
          longitude: location.longitude,
          deliveryAddress: location.deliveryAddress
        })
      }
      client.cache.evict({
        id: `${dataProfile.profile.__typename}:${dataProfile.profile._id}`
      })
      await client.resetStore()
    } catch (error) {
      console.log('error on logout', error)
    }
  }

  const clearCart = async () => {
    setCart([])
    setRestaurant(null)
    setInstructions('')
    await AsyncStorage.removeItem('cartItems')
    await AsyncStorage.removeItem('restaurant')
  }

  const addQuantity = async (key, quantity = 1) => {
    const cartIndex = cart.findIndex(c => c.key === key)
    cart[cartIndex].quantity += quantity
    setCart([...cart])
    await AsyncStorage.setItem('cartItems', JSON.stringify([...cart]))
  }

  const deleteItem = async key => {
    const cartIndex = cart.findIndex(c => c.key === key)
    if (cartIndex > -1) {
      cart.splice(cartIndex, 1)
      const items = [...cart.filter(c => c.quantity > 0)]
      setCart(items)
      if (items.length === 0) setRestaurant(null)
      await AsyncStorage.setItem('cartItems', JSON.stringify(items))
    }
  }

  const removeQuantity = async key => {
    const cartIndex = cart.findIndex(c => c.key === key)
    cart[cartIndex].quantity -= 1
    const items = [...cart.filter(c => c.quantity > 0)]
    setCart(items)
    if (items.length === 0) setRestaurant(null)
    await AsyncStorage.setItem('cartItems', JSON.stringify(items))
  }

  const checkItemCart = itemId => {
    const cartIndex = cart.findIndex(c => c._id === itemId)
    if (cartIndex < 0) {
      return {
        exist: false,
        quantity: 0
      }
    } else {
      return {
        exist: true,
        quantity: cart[cartIndex].quantity,
        key: cart[cartIndex].key
      }
    }
  }
  const numberOfCartItems = () => {
    return cart
      .map(c => c.quantity)
      .reduce(function (a, b) {
        return a + b
      }, 0)
  }

  const addCartItem = async (
    _id,
    variation,
    quantity = 1,
    addons = [],
    clearFlag,
    specialInstructions = ''
  ) => {
    const cartItems = clearFlag ? [] : cart
    cartItems.push({
      key: uuidv1(v1options),
      _id,
      quantity: quantity,
      variation: {
        _id: variation
      },
      addons,
      specialInstructions
    })

    await AsyncStorage.setItem('cartItems', JSON.stringify([...cartItems]))
    setCart([...cartItems])
  }

  const updateCart = async cart => {
    setCart(cart)
    await AsyncStorage.setItem('cartItems', JSON.stringify(cart))
  }

  const setCartRestaurant = async id => {
    setRestaurant(id)
    await AsyncStorage.setItem('restaurant', id)
  }

  return (
    <UserContext.Provider
      value={{
        isLoggedIn: !!token && dataProfile && !!dataProfile.profile,
        loadingProfile: loadingProfile && calledProfile,
        errorProfile,
        profile:
          dataProfile && dataProfile.profile ? dataProfile.profile : null,
        logout,
        cart,
        cartCount: numberOfCartItems(),
        clearCart,
        updateCart,
        addQuantity,
        removeQuantity,
        addCartItem,
        checkItemCart,
        deleteItem,
        restaurant,
        setCartRestaurant,
        refetchProfile,
        networkStatus,
        isPickup,
<<<<<<< HEAD
        setIsPickup
=======
        setIsPickup,
        instructions,
        setInstructions
>>>>>>> aa7a81a3
      }}>
      {props.children}
    </UserContext.Provider>
  )
}
export const useUserContext = () => useContext(UserContext)
export const UserConsumer = UserContext.Consumer
export default UserContext<|MERGE_RESOLUTION|>--- conflicted
+++ resolved
@@ -50,10 +50,7 @@
   const [cart, setCart] = useState([])
   const [restaurant, setRestaurant] = useState(null)
   const [isPickup, setIsPickup] = useState(false)
-<<<<<<< HEAD
-=======
   const [instructions, setInstructions] = useState('')
->>>>>>> aa7a81a3
 
   const {
     called: calledProfile,
@@ -236,13 +233,7 @@
         refetchProfile,
         networkStatus,
         isPickup,
-<<<<<<< HEAD
         setIsPickup
-=======
-        setIsPickup,
-        instructions,
-        setInstructions
->>>>>>> aa7a81a3
       }}>
       {props.children}
     </UserContext.Provider>
