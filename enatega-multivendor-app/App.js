import React, { useState, useEffect, useReducer } from 'react'
import AppContainer from './src/routes'
import * as Notifications from 'expo-notifications'
import * as Font from 'expo-font'
import 'react-native-gesture-handler'
import * as SplashScreen from 'expo-splash-screen'
import * as Sentry from 'sentry-expo'
import { BackHandler, Platform, StatusBar, LogBox } from 'react-native'
import { ApolloProvider } from '@apollo/client'
import { exitAlert } from './src/utils/androidBackButton'
import FlashMessage from 'react-native-flash-message'
import setupApolloClient from './src/apollo/index'
import ThemeReducer from './src/ui/ThemeReducer/ThemeReducer'
import ThemeContext from './src/ui/ThemeContext/ThemeContext'
import { ConfigurationProvider } from './src/context/Configuration'
import { UserProvider } from './src/context/User'
import { AuthProvider } from './src/context/Auth'
import { theme as Theme } from './src/utils/themeColors'
import { LocationContext } from './src/context/Location'
import AsyncStorage from '@react-native-async-storage/async-storage'
import 'expo-dev-client'
import useEnvVars, { isProduction } from './environment'
import { requestTrackingPermissions } from './src/utils/useAppTrackingTrasparency'
import { OrdersProvider } from './src/context/Orders'
import { MessageComponent } from './src/components/FlashMessage/MessageComponent'

LogBox.ignoreLogs([
  'Warning: ...',
  'Sentry Logger ',
  'Constants.deviceYearClass'
]) // Ignore log notification by message
LogBox.ignoreAllLogs() // Ignore all log notifications

// Default Theme
const themeValue = 'Pink'

export default function App() {
  const [appIsReady, setAppIsReady] = useState(false)
  const [location, setLocation] = useState(null)
  // Theme Reducer
  const [theme, themeSetter] = useReducer(ThemeReducer, themeValue)

  useEffect(() => {
    const loadAppData = async () => {
      try {
        await SplashScreen.preventAutoHideAsync()
      } catch (e) {
        console.warn(e)
      }
      await i18n.initAsync()
      await Font.loadAsync({
        MuseoSans300: require('./src/assets/font/MuseoSans/MuseoSans300.ttf'),
        MuseoSans500: require('./src/assets/font/MuseoSans/MuseoSans500.ttf'),
        MuseoSans700: require('./src/assets/font/MuseoSans/MuseoSans700.ttf')
      })
      await permissionForPushNotificationsAsync()
      await getActiveLocation()
      BackHandler.addEventListener('hardwareBackPress', exitAlert)

      setAppIsReady(true)
    }

    loadAppData()

    return () => {
      BackHandler.removeEventListener('hardwareBackPress', exitAlert)
    }
  }, [])

  useEffect(() => {
    try {
      AsyncStorage.getItem('theme').then(response =>
        response !== 'Pink' ? themeSetter({ type: response }) : null
      )
    } catch (error) {
      // Error retrieving data
      console.log('Theme Error : ', error.message)
    }
  }, [theme])

  useEffect(() => {
    if (!appIsReady) return

    const hideSplashScreen = async () => {
      await SplashScreen.hideAsync()
    }

    hideSplashScreen()
  }, [appIsReady])

  useEffect(() => {
    if (!location) return

    const saveLocation = async () => {
      await AsyncStorage.setItem('location', JSON.stringify(location))
    }

    saveLocation()
  }, [location])

  useEffect(() => {
    requestTrackingPermissions()
  }, [])
<<<<<<< HEAD

  const { SENTRY_DSN } = useEnvVars()
  const client = setupApolloClient()

  useEffect(() => {
    if (SENTRY_DSN) {
      Sentry.init({
        dsn: SENTRY_DSN,
        enableInExpoDevelopment: true,
        debug: !isProduction,
        tracesSampleRate: 1.0 // to be changed to 0.2 in production
      })
    }
  }, [SENTRY_DSN])
=======
  async function loadAppData() {
    //await i18n.initAsync()
    await Font.loadAsync({
      MuseoSans300: require('./src/assets/font/MuseoSans/MuseoSans300.ttf'),
      MuseoSans500: require('./src/assets/font/MuseoSans/MuseoSans500.ttf'),
      MuseoSans700: require('./src/assets/font/MuseoSans/MuseoSans700.ttf')
    })
    await permissionForPushNotificationsAsync()
    await getActiveLocation()
    BackHandler.addEventListener('hardwareBackPress', exitAlert)

    setAppIsReady(true)
  }
>>>>>>> 7e086a68

  async function getActiveLocation() {
    try {
      const locationStr = await AsyncStorage.getItem('location')
      if (locationStr) {
        setLocation(JSON.parse(locationStr))
      }
    } catch (err) {
      console.log(err)
    }
  }

  async function permissionForPushNotificationsAsync() {
    const { status: existingStatus } = await Notifications.getPermissionsAsync()
    let finalStatus = existingStatus
    // only ask if permissions have not already been determined, because
    // iOS won't necessarily prompt the user a second time.
    if (existingStatus !== 'granted') {
      // Android remote notification permissions are granted during the app
      // install, so this will only ask on iOS
      const { status } = await Notifications.requestPermissionsAsync()
      finalStatus = status
    }

    // Stop here if the user did not grant permissions
    if (finalStatus !== 'granted') {
      return
    }

    if (Platform.OS === 'android') {
      Notifications.setNotificationChannelAsync('default', {
        name: 'default',
        importance: Notifications.AndroidImportance.HIGH,
        vibrationPattern: [0, 250, 250, 250],
        lightColor: '#FF231F7C'
      })
    }
  }

  if (appIsReady) {
    return (
      <ApolloProvider client={client}>
        <ThemeContext.Provider
          value={{ ThemeValue: theme, dispatch: themeSetter }}>
          <StatusBar
            backgroundColor={Theme[theme].menuBar}
            barStyle={theme === 'Dark' ? 'light-content' : 'dark-content'}
          />
          <LocationContext.Provider value={{ location, setLocation }}>
            <ConfigurationProvider>
              <AuthProvider>
                <UserProvider>
                  <OrdersProvider>
                    <AppContainer />
                  </OrdersProvider>
                </UserProvider>
              </AuthProvider>
            </ConfigurationProvider>
          </LocationContext.Provider>
          <FlashMessage MessageComponent={MessageComponent} />
        </ThemeContext.Provider>
      </ApolloProvider>
    )
  } else {
    return null
  }
}<|MERGE_RESOLUTION|>--- conflicted
+++ resolved
@@ -101,7 +101,7 @@
   useEffect(() => {
     requestTrackingPermissions()
   }, [])
-<<<<<<< HEAD
+
 
   const { SENTRY_DSN } = useEnvVars()
   const client = setupApolloClient()
@@ -116,21 +116,6 @@
       })
     }
   }, [SENTRY_DSN])
-=======
-  async function loadAppData() {
-    //await i18n.initAsync()
-    await Font.loadAsync({
-      MuseoSans300: require('./src/assets/font/MuseoSans/MuseoSans300.ttf'),
-      MuseoSans500: require('./src/assets/font/MuseoSans/MuseoSans500.ttf'),
-      MuseoSans700: require('./src/assets/font/MuseoSans/MuseoSans700.ttf')
-    })
-    await permissionForPushNotificationsAsync()
-    await getActiveLocation()
-    BackHandler.addEventListener('hardwareBackPress', exitAlert)
-
-    setAppIsReady(true)
-  }
->>>>>>> 7e086a68
 
   async function getActiveLocation() {
     try {
