--- conflicted
+++ resolved
@@ -35,15 +35,9 @@
   }
 
   return {
-<<<<<<< HEAD
-    // GRAPHQL_URL: 'http://192.168.1.5:8001/graphql',
-    // WS_GRAPHQL_URL: 'ws://192.168.1.5:8001/graphql',
-    // SERVER_URL: 'http://192.168.1.5:8001/',
-=======
     // GRAPHQL_URL: 'http://localhost:8001/graphql',
     // WS_GRAPHQL_URL: 'ws://localhost:8001/graphql',
     // SERVER_URL: 'http://localhost:8001/', 
->>>>>>> e72b419c
     GRAPHQL_URL: 'https://enatega-multivendor.up.railway.app/graphql',
     WS_GRAPHQL_URL: 'wss://enatega-multivendor.up.railway.app/graphql',
     SERVER_URL: 'https://enatega-multivendor.up.railway.app/',
