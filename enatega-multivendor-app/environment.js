--- conflicted
+++ resolved
@@ -31,16 +31,10 @@
   return {
     // GRAPHQL_URL: 'https://enatega-multivendor.up.railway.app/graphql',
     // WS_GRAPHQL_URL: 'wss://enatega-multivendor.up.railway.app/graphql',
-    // SERVER_URL: 'https://enatega-multivendor.up.railway.app/',
-<<<<<<< HEAD
-    GRAPHQL_URL: 'http://10.97.23.4:8001/graphql',
-    WS_GRAPHQL_URL: 'ws://10.97.23.4:8001/graphql',
-    SERVER_URL: 'http://10.97.23.4:8001/',
-=======
+    // SERVER_URL: 'https://enatega-multivendor.up.railway.app/'\
     GRAPHQL_URL: 'http://10.97.1.77:8001/graphql',
     WS_GRAPHQL_URL: 'ws://10.97.1.77:8001/graphql',
     SERVER_URL: 'http://10.97.1.77:8001/',
->>>>>>> 717f63f0
     IOS_CLIENT_ID_GOOGLE: configuration.iOSClientID,
     ANDROID_CLIENT_ID_GOOGLE: configuration.androidClientID,
     AMPLITUDE_API_KEY: configuration.appAmplitudeApiKey,
