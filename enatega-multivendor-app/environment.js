// /*****************************
//  * environment.js
//  * path: '/environment.js' (root of your project)
//  ******************************/

import { useContext } from 'react'
import ConfigurationContext from './src/context/Configuration'
import * as Updates from 'expo-updates'

const useEnvVars = (env = Updates.channel) => {
  const configuration = useContext(ConfigurationContext)
  // console.log("configuration?.googleApiKey=>>", configuration?.googleApiKey)
  if (env === 'production' || env === 'staging') {
    return {
      GRAPHQL_URL: 'https://localhost:8001/graphql',
      WS_GRAPHQL_URL: 'wss://localhost:8001/graphql',
      SERVER_URL: 'https://localhost:8001/graphql',
      // GRAPHQL_URL: 'https://enatega-multivendor.up.railway.app/graphql',
      // WS_GRAPHQL_URL: 'wss://enatega-multivendor.up.railway.app/graphql',
      // SERVER_URL: 'https://enatega-multivendor.up.railway.app/',

      IOS_CLIENT_ID_GOOGLE: configuration?.iOSClientID,
      ANDROID_CLIENT_ID_GOOGLE: configuration?.androidClientID,
      AMPLITUDE_API_KEY: configuration?.appAmplitudeApiKey,
      GOOGLE_MAPS_KEY: configuration?.googleApiKey,
      EXPO_CLIENT_ID: configuration?.expoClientID,
      SENTRY_DSN:
        configuration?.customerAppSentryUrl ??
        'https://4213c02977911e1b75898c93cc5517fb@o1103026.ingest.us.sentry.io/4508662470803456',
      TERMS_AND_CONDITIONS: configuration?.termsAndConditions,
      PRIVACY_POLICY: configuration?.privacyPolicy,
      TEST_OTP: configuration?.testOtp,
      GOOGLE_PACES_API_BASE_URL: configuration?.googlePlacesApiBaseUrl
    }
  }

  return {
<<<<<<< HEAD
    GRAPHQL_URL: 'http://localhost:8001/graphql',
    WS_GRAPHQL_URL: 'ws://localhost:8001/graphql',
    SERVER_URL: 'http://localhost:8001/',
    // GRAPHQL_URL: 'https://enatega-multivendor.up.railway.app/graphql',
    // WS_GRAPHQL_URL: 'wss://enatega-multivendor.up.railway.app/graphql',
    // SERVER_URL: 'https://enatega-multivendor.up.railway.app/',
=======
    // GRAPHQL_URL: 'http://192.168.1.5:8001/graphql',
    // WS_GRAPHQL_URL: 'ws://192.168.1.5:8001/graphql',
    // SERVER_URL: 'http://192.168.1.5:8001/', 
    GRAPHQL_URL: 'https://enatega-multivendor.up.railway.app/graphql',
    WS_GRAPHQL_URL: 'wss://enatega-multivendor.up.railway.app/graphql',
    SERVER_URL: 'https://enatega-multivendor.up.railway.app/',
>>>>>>> 062d814e
    IOS_CLIENT_ID_GOOGLE: configuration?.iOSClientID,
    ANDROID_CLIENT_ID_GOOGLE: configuration?.androidClientID,
    AMPLITUDE_API_KEY: configuration?.appAmplitudeApiKey,
    GOOGLE_MAPS_KEY: configuration?.googleApiKey,
    EXPO_CLIENT_ID: configuration?.expoClientID,
    SENTRY_DSN:
      configuration?.customerAppSentryUrl ??
      'https://91b55f514a2c4708845789d6e79abf10@o1103026.ingest.us.sentry.io/6131933',
    TERMS_AND_CONDITIONS: configuration?.termsAndConditions,
    PRIVACY_POLICY: configuration?.privacyPolicy,
    TEST_OTP: configuration?.testOtp,
    GOOGLE_PACES_API_BASE_URL: configuration?.googlePlacesApiBaseUrl
  }
}

export default useEnvVars<|MERGE_RESOLUTION|>--- conflicted
+++ resolved
@@ -35,21 +35,12 @@
   }
 
   return {
-<<<<<<< HEAD
-    GRAPHQL_URL: 'http://localhost:8001/graphql',
-    WS_GRAPHQL_URL: 'ws://localhost:8001/graphql',
-    SERVER_URL: 'http://localhost:8001/',
-    // GRAPHQL_URL: 'https://enatega-multivendor.up.railway.app/graphql',
-    // WS_GRAPHQL_URL: 'wss://enatega-multivendor.up.railway.app/graphql',
-    // SERVER_URL: 'https://enatega-multivendor.up.railway.app/',
-=======
     // GRAPHQL_URL: 'http://192.168.1.5:8001/graphql',
     // WS_GRAPHQL_URL: 'ws://192.168.1.5:8001/graphql',
-    // SERVER_URL: 'http://192.168.1.5:8001/', 
+    // SERVER_URL: 'http://192.168.1.5:8001/',
     GRAPHQL_URL: 'https://enatega-multivendor.up.railway.app/graphql',
     WS_GRAPHQL_URL: 'wss://enatega-multivendor.up.railway.app/graphql',
     SERVER_URL: 'https://enatega-multivendor.up.railway.app/',
->>>>>>> 062d814e
     IOS_CLIENT_ID_GOOGLE: configuration?.iOSClientID,
     ANDROID_CLIENT_ID_GOOGLE: configuration?.androidClientID,
     AMPLITUDE_API_KEY: configuration?.appAmplitudeApiKey,
